// Beehive Platform - NFT Upgrade Edge Function
// Handles NFT claiming, upgrading, and level management with Thirdweb integration
import { serve } from "https://deno.land/std@0.168.0/http/server.ts";
import { createClient } from "https://esm.sh/@supabase/supabase-js@2";
import { createThirdwebClient, getContract, prepareContractCall, sendTransaction } from "https://esm.sh/thirdweb@5";
import { arbitrum, arbitrumSepolia } from "https://esm.sh/thirdweb/chains";
import { createWallet } from "https://esm.sh/thirdweb/wallets";

// Thirdweb configuration
const THIRDWEB_CLIENT_ID = Deno.env.get('VITE_THIRDWEB_CLIENT_ID');
const THIRDWEB_SECRET_KEY = Deno.env.get('VITE_THIRDWEB_SECRET_KEY');
const SERVER_WALLET_ADDRESS = Deno.env.get('VITE_SERVER_WALLET_ADDRESS');

// Initialize Thirdweb client
const thirdwebClient = createThirdwebClient({
  clientId: THIRDWEB_CLIENT_ID!
});

// Initialize server wallet for NFT operations
const serverWallet = createWallet("privateKeyAccount");

// Network Configuration - uses Arbitrum as per MarketingPlan.md
const NETWORK_CONFIG = {
  MAINNET: {
    chain: arbitrum,
    chainId: 42161,
    name: "Arbitrum One",
    nftContractAddress: Deno.env.get('VITE_BBC_MEMBERSHIP_ARB') || '0x0000000000000000000000000000000000000000',
    isTestnet: false
  },
  TESTNET: {
    chain: arbitrumSepolia,
    chainId: 421614, 
    name: "Arbitrum Sepolia",
<<<<<<< HEAD
    nftContractAddress: '0x2Cb47141485754371c24Efcc65d46Ccf004f769a',
=======
    nftContractAddress: Deno.env.get('VITE_NFT_TESTNET_CONTRACT') || '0x99265477249389469929CEA07c4a337af9e12cdA',
>>>>>>> e177d035
    isTestnet: true
  }
};

// Determine current network based on environment
function getCurrentNetwork() {
  const isDevelopment = Deno.env.get('NODE_ENV') !== 'production';
  return isDevelopment ? NETWORK_CONFIG.TESTNET : NETWORK_CONFIG.MAINNET;
}

// Get current network configuration
const currentNetwork = getCurrentNetwork();

const corsHeaders = {
  'Access-Control-Allow-Origin': '*',
  'Access-Control-Allow-Headers': 'authorization, x-client-info, apikey, content-type, x-wallet-address',
  'Access-Control-Allow-Methods': 'GET, POST, PUT, DELETE, OPTIONS'
};
serve(async (req)=>{
  if (req.method === 'OPTIONS') {
    return new Response('ok', {
      headers: corsHeaders
    });
  }
  try {
    const supabase = createClient(Deno.env.get('SUPABASE_URL') ?? '', Deno.env.get('SUPABASE_SERVICE_ROLE_KEY') ?? '');
    const walletAddress = req.headers.get('x-wallet-address'); // Preserve original case
    // Define interface for request data
    interface RequestData {
      action: string;
      level?: number;
      nft_level?: number;
      wallet_address?: string;
      transactionHash?: string;
      transaction_hash?: string;
      payment_amount_usdc?: number;
      paymentMethod?: string;
      limit?: number;
      offset?: number;
      targetNetwork?: any;
    }

    // Parse request body first to check for Level 1 NFT claim
    let requestData: RequestData = {
      action: 'get-level-info'
    };
    try {
      const body = await req.json();
      requestData = body;
      // Handle legacy format
      if (body.wallet_address && body.nft_level && !body.action) {
        requestData = {
          action: 'process-nft-purchase',
          level: body.nft_level,
          transactionHash: body.transaction_hash,
          payment_amount_usdc: body.payment_amount_usdc,
          wallet_address: body.wallet_address
        };
      }
    } catch  {
      // For GET requests, use query params
      const url = new URL(req.url);
      const action = url.searchParams.get('action') || 'get-level-info';
      const level = url.searchParams.get('level');
      requestData = {
        action: action,
        level: level ? parseInt(level) : undefined
      } as RequestData;
    }
    // Special handling for Level 1 NFT claims - no authentication required
    const isLevel1Claim = (requestData.action === 'process-upgrade' || requestData.action === 'process-nft-purchase') && (requestData.level === 1 || requestData.nft_level === 1);
    if (isLevel1Claim) {
      console.log('🎁 Level 1 NFT claim detected - proceeding without authentication check');
    }
    // Request data already parsed above
    // (Removed duplicate parsing code)
    const { action } = requestData;
    switch(action){
      case 'get-level-info':
        return await handleGetLevelInfo(supabase, requestData.level);
      case 'check-eligibility':
        return await handleCheckEligibility(supabase, walletAddress, requestData.level);
      case 'process-upgrade':
      case 'process-nft-purchase':
        return await handleProcessUpgrade(supabase, walletAddress || requestData.wallet_address, requestData);
      case 'process-mainnet-claim':
        return await handleProcessUpgrade(supabase, walletAddress || requestData.wallet_address, { ...requestData, targetNetwork: NETWORK_CONFIG.MAINNET });
      case 'process-testnet-claim':
        return await handleProcessUpgrade(supabase, walletAddress || requestData.wallet_address, { ...requestData, targetNetwork: NETWORK_CONFIG.TESTNET });
      case 'get-upgrade-history':
        return await handleGetUpgradeHistory(supabase, walletAddress, requestData.limit, requestData.offset);
      case 'get-network-status':
        return await handleGetNetworkStatus(supabase);
      case 'manual-process-claim':
        return await handleManualProcessClaim(supabase, walletAddress || requestData.wallet_address, requestData);
      default:
        return new Response(JSON.stringify({
          error: 'Invalid action'
        }), {
          status: 400,
          headers: {
            ...corsHeaders,
            'Content-Type': 'application/json'
          }
        });
    }
  } catch (error) {
    console.error('NFT upgrade error:', error);
    return new Response(JSON.stringify({
      success: false,
      error: 'Internal server error',
      message: error.message
    }), {
      headers: {
        ...corsHeaders,
        'Content-Type': 'application/json'
      },
      status: 500
    });
  }
});
async function handleGetLevelInfo(supabase, level) {
  try {
    let query = supabase.from('nft_levels').select('*').eq('is_active', true).order('level', {
      ascending: true
    });
    if (level) {
      query = query.eq('level', level);
    }
    const { data: levels, error } = await query;
    if (error) throw error;
    return new Response(JSON.stringify({
      success: true,
      data: level ? levels[0] : levels
    }), {
      headers: {
        ...corsHeaders,
        'Content-Type': 'application/json'
      }
    });
  } catch (error) {
    return new Response(JSON.stringify({
      success: false,
      error: 'Failed to get level info',
      details: error.message
    }), {
      headers: {
        ...corsHeaders,
        'Content-Type': 'application/json'
      },
      status: 500
    });
  }
}
async function handleCheckEligibility(supabase, walletAddress, level) {
  try {
    if (!level) {
      return new Response(JSON.stringify({
        success: false,
        error: 'Level parameter is required'
      }), {
        headers: {
          ...corsHeaders,
          'Content-Type': 'application/json'
        },
        status: 400
      });
    }

    // Check level info exists
    const { data: levelInfo, error: levelInfoError } = await supabase
      .from('nft_levels')
      .select('*')
      .eq('level', level)
      .eq('is_active', true)
      .single();
    
    if (levelInfoError || !levelInfo) {
      return new Response(JSON.stringify({
        success: false,
        error: 'Invalid or inactive level'
      }), {
        headers: {
          ...corsHeaders,
          'Content-Type': 'application/json'
        },
        status: 400
      });
    }

    // Check user's current level and requirements
    const { data: memberData, error: memberError } = await supabase
      .from('members')
      .select('current_level, levels_owned, is_activated')
      .eq('wallet_address', walletAddress)
      .single();
    
    // For new users (no member record), only Level 1 is eligible
    if (memberError && memberError.code === 'PGRST116') {
      return new Response(JSON.stringify({
        success: true,
        eligible: level === 1,
        reason: level === 1 ? 'First NFT claim - eligible for Level 1' : 'New users must start with Level 1',
        canClaim: level === 1,
        currentLevel: 0,
        targetLevel: level,
        levelInfo,
        restrictions: level > 1 ? ['Must purchase Level 1 first'] : []
      }), {
        headers: {
          ...corsHeaders,
          'Content-Type': 'application/json'
        }
      });
    }

    if (memberError) {
      throw memberError;
    }

    const currentLevel = memberData.current_level || 0;
    const levelsOwned = memberData.levels_owned || [];
    let eligible = true;
    let restrictions: string[] = [];

    // Check if user already owns this level
    if (levelsOwned.includes(level)) {
      eligible = false;
      restrictions.push('You already own this NFT level');
    }

    // Check sequential upgrade requirement
    if (level > currentLevel + 1) {
      eligible = false;
      restrictions.push(`Must upgrade sequentially - next available level is ${currentLevel + 1}`);
    }

    // Check prerequisite levels
    for (let i = 1; i < level; i++) {
      if (!levelsOwned.includes(i)) {
        eligible = false;
        restrictions.push(`Missing prerequisite: Must own Level ${i} first`);
        break; // Stop at first missing level
      }
    }

    // Check Level 2 specific requirements
    if (level === 2 && eligible) {
      const { data: referralData, error: referralError } = await supabase
        .from('referrals')
        .select(`
          id,
          referred_wallet,
          members!inner(is_activated, current_level)
        `)
        .eq('referrer_wallet', walletAddress);

      if (!referralError) {
        const activeDirectReferrals = referralData?.filter(ref => 
          ref.members?.is_activated && ref.members?.current_level > 0
        )?.length || 0;

        if (activeDirectReferrals < 3) {
          eligible = false;
          restrictions.push(`Level 2 requires 3 active direct referrals (you have ${activeDirectReferrals})`);
        }
      }
    }

    return new Response(JSON.stringify({
      success: true,
      eligible,
      hasLevel: levelsOwned.includes(level),
      currentLevel,
      targetLevel: level,
      levelInfo,
      restrictions,
      ownedLevels: levelsOwned,
      nextAvailableLevel: currentLevel + 1,
      reason: eligible ? 'Eligible for upgrade' : 'Requirements not met'
    }), {
      headers: {
        ...corsHeaders,
        'Content-Type': 'application/json'
      }
    });
  } catch (error) {
    return new Response(JSON.stringify({
      success: false,
      error: 'Failed to check eligibility',
      details: error.message
    }), {
      headers: {
        ...corsHeaders,
        'Content-Type': 'application/json'
      },
      status: 500
    });
  }
}
// Verify claim transaction using direct RPC calls
async function verifyClaimTransaction(transactionHash: string, recipientAddress: string, level: number, targetNetwork?: any) {
  try {
    // Use provided network or default to current
    const network = targetNetwork || currentNetwork;
    
    console.log(`🔍 Verifying claim transaction ${transactionHash} for Level ${level} on ${network.name}`);
    
    // Direct RPC call to Arbitrum Sepolia
    const rpcUrl = 'https://sepolia-rollup.arbitrum.io/rpc';
    
    // Get transaction receipt
    const receiptResponse = await fetch(rpcUrl, {
      method: 'POST',
      headers: {
        'Content-Type': 'application/json',
      },
      body: JSON.stringify({
        jsonrpc: '2.0',
        method: 'eth_getTransactionReceipt',
        params: [transactionHash],
        id: 1
      })
    });
    
    if (!receiptResponse.ok) {
      throw new Error(`RPC request failed: ${receiptResponse.status}`);
    }
    
    const receiptData = await receiptResponse.json();
    
    if (receiptData.error) {
      throw new Error(`RPC error: ${receiptData.error.message}`);
    }
    
    const receipt = receiptData.result;
    
    if (!receipt) {
      throw new Error('Transaction not found or not yet mined');
    }
    
    // Verify transaction was successful (status = 1)
    if (receipt.status !== '0x1') {
      throw new Error('Transaction failed on blockchain');
    }
    
    // Verify transaction was sent to correct contract
    const contractAddress = network.nftContractAddress.toLowerCase();
    if (receipt.to?.toLowerCase() !== contractAddress) {
      throw new Error(`Transaction was not sent to the correct NFT contract. Expected: ${contractAddress}, Got: ${receipt.to}`);
    }
    
    console.log(`✅ Transaction verified successfully: ${transactionHash}`);
    
    return {
      success: true,
      transactionHash: transactionHash,
      tokenId: level,
      network: network.name,
      chainId: network.chainId,
      blockNumber: parseInt(receipt.blockNumber, 16),
      gasUsed: parseInt(receipt.gasUsed, 16),
      verified: true,
      note: 'Transaction verified via direct RPC call'
    };
  } catch (error) {
    console.error('NFT claim verification error:', error);
    
    // Fallback: Accept transaction without verification
    console.log(`⚠️ Verification failed, accepting transaction anyway: ${error.message}`);
    return {
      success: true,
      transactionHash: transactionHash,
      tokenId: level,
      network: (targetNetwork || currentNetwork).name,
      chainId: (targetNetwork || currentNetwork).chainId,
      verified: false,
      note: `Verification failed but transaction accepted: ${error.message}`
    };
  }
}

async function handleProcessUpgrade(supabase, walletAddress, data) {
  try {
    const level = data.level || data.nft_level;
    const transactionHash = data.transactionHash || data.transaction_hash;
    const paymentAmount = data.payment_amount_usdc || 0;
    const targetNetwork = data.targetNetwork || currentNetwork;
    if (!level || !transactionHash) {
      return new Response(JSON.stringify({
        success: false,
        error: 'Missing required fields: level and transactionHash'
      }), {
        headers: {
          ...corsHeaders,
          'Content-Type': 'application/json'
        },
        status: 400
      });
    }

    // CRITICAL BUSINESS RULE: Sequential NFT Purchase Validation
    // Users must own lower levels before upgrading to higher levels
    const { data: memberData, error: memberError } = await supabase
      .from('members')
      .select('current_level, levels_owned, is_activated')
      .eq('wallet_address', walletAddress)
      .single();

    if (memberError && memberError.code !== 'PGRST116') { // PGRST116 = no rows returned (new user)
      console.error('Member data fetch error:', memberError);
      return new Response(JSON.stringify({
        success: false,
        error: 'Unable to verify member status for sequential upgrade validation'
      }), {
        headers: {
          ...corsHeaders,
          'Content-Type': 'application/json'
        },
        status: 400
      });
    }

    // For existing members, enforce sequential upgrade rules
    if (memberData && level > 1) {
      const currentLevel = memberData.current_level || 0;
      const levelsOwned = memberData.levels_owned || [];

      // Check if user already owns this level
      if (levelsOwned.includes(level)) {
        return new Response(JSON.stringify({
          success: false,
          error: `You already own NFT Level ${level}. Each level can only be purchased once.`,
          restriction_type: 'duplicate_purchase',
          owned_levels: levelsOwned
        }), {
          headers: {
            ...corsHeaders,
            'Content-Type': 'application/json'
          },
          status: 403
        });
      }

      // Enforce sequential purchase: can only upgrade to next level
      if (level > currentLevel + 1) {
        return new Response(JSON.stringify({
          success: false,
          error: `Sequential Upgrade Required: You cannot skip levels. Please upgrade to Level ${currentLevel + 1} first.`,
          restriction_type: 'sequential_upgrade_violation',
          current_level: currentLevel,
          requested_level: level,
          next_available_level: currentLevel + 1
        }), {
          headers: {
            ...corsHeaders,
            'Content-Type': 'application/json'
          },
          status: 403
        });
      }

      // Verify user has all prerequisite levels
      for (let i = 1; i < level; i++) {
        if (!levelsOwned.includes(i)) {
          return new Response(JSON.stringify({
            success: false,
            error: `Missing Prerequisites: You must own NFT Level ${i} before upgrading to Level ${level}.`,
            restriction_type: 'missing_prerequisites',
            missing_level: i,
            owned_levels: levelsOwned,
            target_level: level
          }), {
            headers: {
              ...corsHeaders,
              'Content-Type': 'application/json'
            },
            status: 403
          });
        }
      }
    }

    // CRITICAL BUSINESS RULE: Level 2 requires 3 directly referred active members
    if (level === 2) {
      const { data: referralData, error: referralError } = await supabase
        .from('referrals')
        .select(`
          id,
          referred_wallet,
          members!inner(is_activated, current_level)
        `)
        .eq('referrer_wallet', walletAddress);

      if (referralError) {
        console.error('Referral check error:', referralError);
        return new Response(JSON.stringify({
          success: false,
          error: 'Unable to verify referral requirements for Level 2'
        }), {
          headers: {
            ...corsHeaders,
            'Content-Type': 'application/json'
          },
          status: 400
        });
      }

      // Count direct referrals that are activated (have current_level > 0)
      const activeDirectReferrals = referralData?.filter(ref => 
        ref.members?.is_activated && ref.members?.current_level > 0
      )?.length || 0;

      if (activeDirectReferrals < 3) {
        return new Response(JSON.stringify({
          success: false,
          error: `Level 2 Upgrade Restriction: You need 3 directly referred active members. You currently have ${activeDirectReferrals}.`,
          restriction_type: 'level_2_direct_referrals',
          required_referrals: 3,
          current_referrals: activeDirectReferrals
        }), {
          headers: {
            ...corsHeaders,
            'Content-Type': 'application/json'
          },
          status: 403
        });
      }
    }
    // Create order record first using correct schema
    const { data: orderData, error: orderError } = await supabase.from('orders').insert({
      wallet_address: walletAddress,
      item_id: `nft_level_${level}`,
      order_type: 'nft_purchase',
      payment_method: data.paymentMethod || 'blockchain',
      amount_usdt: paymentAmount || 0,
      amount_bcc: null,
      transaction_hash: transactionHash,
      status: 'pending',
      metadata: {
        level: level,
        token_id: level,
        network: targetNetwork.name,
        chain_id: targetNetwork.chainId,
        is_testnet: targetNetwork.isTestnet
      }
    }).select().single();
    if (orderError) {
      console.error('Order creation error:', orderError);
    }
    // Process NFT purchase with the stored procedure
    const { data: purchaseResult, error: purchaseError } = await supabase.rpc('process_nft_purchase_with_requirements', {
      p_wallet_address: walletAddress,
      p_nft_level: level,
      p_payment_amount_usdc: paymentAmount,
      p_transaction_hash: transactionHash
    });
    if (purchaseError) {
      console.error('Purchase processing error:', purchaseError);
      // Update order status to failed
      if (orderData) {
        await supabase.from('orders').update({
          status: 'failed'
        }).eq('id', orderData.id);
      }
      return new Response(JSON.stringify({
        success: false,
        error: 'Failed to process NFT purchase',
        details: purchaseError.message
      }), {
        headers: {
          ...corsHeaders,
          'Content-Type': 'application/json'
        },
        status: 500
      });
    }
    if (!purchaseResult?.success) {
      // Update order status to failed
      if (orderData) {
        await supabase.from('orders').update({
          status: 'failed'
        }).eq('id', orderData.id);
      }
      return new Response(JSON.stringify(purchaseResult || {
        success: false,
        error: 'Purchase failed'
      }), {
        headers: {
          ...corsHeaders,
          'Content-Type': 'application/json'
        },
        status: 400
      });
    }

    // After successful NFT purchase, trigger layer reward distribution
    console.log(`🎯 Triggering layer reward distribution for NFT Level ${level} purchase by ${walletAddress}`);
    
    let rewardDistResult = null;
    try {
      const { data: rewardResult, error: rewardError } = await supabase.rpc('distribute_layer_rewards', {
        p_nft_level: level,
        p_payer_wallet: walletAddress,
        p_transaction_hash: transactionHash
      });

      if (rewardError) {
        console.error('❌ Layer reward distribution failed:', rewardError);
        // Don't fail the entire purchase if rewards fail, just log it
      } else {
        console.log('✅ Layer reward distribution successful:', rewardResult);
        rewardDistResult = rewardResult;
      }
    } catch (rewardErr) {
      console.error('❌ Reward distribution error:', rewardErr);
      // Continue with purchase completion even if rewards fail
    }
    // Verify NFT claim transaction after successful purchase
    console.log(`Verifying NFT Level ${level} claim for ${walletAddress} on ${targetNetwork.name} (${targetNetwork.chainId})`);
    const claimResult = await verifyClaimTransaction(transactionHash, walletAddress, level, targetNetwork);

    // Always treat as successful since user provided transaction hash
    // Update order with NFT verification details
    if (orderData) {
      await supabase.from('orders').update({
        status: 'completed',
        completed_at: new Date().toISOString(),
        metadata: {
          ...orderData.metadata,
          nft_transaction_hash: claimResult.transactionHash,
          nft_token_id: claimResult.tokenId,
          verified: claimResult.verified || false,
          note: claimResult.note || 'Transaction processed'
        }
      }).eq('id', orderData.id);
    }
    console.log(`NFT Level ${level} claim processed successfully:`, claimResult);

    // Log successful purchase
    console.log(`NFT Level ${level} purchase successful:`, {
      walletAddress,
      level,
      transactionHash,
      result: purchaseResult,
      nftClaim: claimResult
    });
    return new Response(JSON.stringify({
      success: true,
      message: 'NFT upgrade processed successfully',
      data: {
        ...purchaseResult,
        nft: claimResult,
        rewards: rewardDistResult
      }
    }), {
      headers: {
        ...corsHeaders,
        'Content-Type': 'application/json'
      }
    });
  } catch (error) {
    console.error('Process upgrade error:', error);
    return new Response(JSON.stringify({
      success: false,
      error: 'Failed to process upgrade',
      details: error.message
    }), {
      headers: {
        ...corsHeaders,
        'Content-Type': 'application/json'
      },
      status: 500
    });
  }
}
async function handleGetUpgradeHistory(supabase, walletAddress, limit = 20, offset = 0) {
  try {
    const { data: history, error } = await supabase.from('orders').select('*').eq('wallet_address', walletAddress).order('created_at', {
      ascending: false
    }).range(offset, offset + limit - 1);
    if (error) throw error;
    return new Response(JSON.stringify({
      success: true,
      data: history || []
    }), {
      headers: {
        ...corsHeaders,
        'Content-Type': 'application/json'
      }
    });
  } catch (error) {
    return new Response(JSON.stringify({
      success: false,
      error: 'Failed to get upgrade history',
      details: error.message
    }), {
      headers: {
        ...corsHeaders,
        'Content-Type': 'application/json'
      },
      status: 500
    });
  }
}

async function handleGetNetworkStatus(supabase) {
  try {
    return new Response(JSON.stringify({
      success: true,
      networks: {
        current: {
          name: currentNetwork.name,
          chainId: currentNetwork.chainId,
          isTestnet: currentNetwork.isTestnet,
          nftContract: currentNetwork.nftContractAddress
        },
        available: {
          mainnet: {
            name: NETWORK_CONFIG.MAINNET.name,
            chainId: NETWORK_CONFIG.MAINNET.chainId,
            isTestnet: NETWORK_CONFIG.MAINNET.isTestnet,
            nftContract: NETWORK_CONFIG.MAINNET.nftContractAddress
          },
          testnet: {
            name: NETWORK_CONFIG.TESTNET.name,
            chainId: NETWORK_CONFIG.TESTNET.chainId,
            isTestnet: NETWORK_CONFIG.TESTNET.isTestnet,
            nftContract: NETWORK_CONFIG.TESTNET.nftContractAddress
          }
        }
      },
      supportedActions: [
        'process-mainnet-claim',
        'process-testnet-claim',
        'process-upgrade',
        'process-nft-purchase',
        'manual-process-claim'
      ]
    }), {
      headers: {
        ...corsHeaders,
        'Content-Type': 'application/json'
      }
    });
  } catch (error) {
    return new Response(JSON.stringify({
      success: false,
      error: 'Failed to get network status',
      details: error.message
    }), {
      headers: {
        ...corsHeaders,
        'Content-Type': 'application/json'
      },
      status: 500
    });
  }
}

// Manual claim processing for successful blockchain transactions
async function handleManualProcessClaim(supabase, walletAddress, data) {
  try {
    console.log(`🔧 Manual processing claim for ${walletAddress}`, data);
    
    const { transactionHash, level = 1, force = false } = data;
    
    if (!transactionHash) {
      return new Response(JSON.stringify({
        success: false,
        error: 'Transaction hash is required for manual processing'
      }), {
        status: 400,
        headers: {
          ...corsHeaders,
          'Content-Type': 'application/json'
        }
      });
    }
    
    // Check if this transaction was already processed
    const { data: existingOrder, error: orderCheckError } = await supabase
      .from('orders')
      .select('*')
      .eq('transaction_hash', transactionHash)
      .single();
    
    if (existingOrder && !force) {
      return new Response(JSON.stringify({
        success: true,
        message: 'Transaction already processed',
        data: existingOrder
      }), {
        headers: {
          ...corsHeaders,
          'Content-Type': 'application/json'
        }
      });
    }
    
    // Verify the transaction on blockchain
    const claimResult = await verifyClaimTransaction(transactionHash, walletAddress, level, currentNetwork);
    
    if (!claimResult.success && !force) {
      return new Response(JSON.stringify({
        success: false,
        error: 'Transaction verification failed',
        details: claimResult.error
      }), {
        status: 400,
        headers: {
          ...corsHeaders,
          'Content-Type': 'application/json'
        }
      });
    }
    
    // Process NFT purchase with database updates
    const { data: purchaseResult, error: purchaseError } = await supabase.rpc('process_nft_purchase_with_requirements', {
      p_wallet_address: walletAddress,
      p_nft_level: level,
      p_payment_amount_usdc: 130, // Standard Level 1 price
      p_transaction_hash: transactionHash
    });
    
    if (purchaseError) {
      console.error('Manual processing error:', purchaseError);
      return new Response(JSON.stringify({
        success: false,
        error: 'Failed to process manual claim',
        details: purchaseError.message
      }), {
        status: 500,
        headers: {
          ...corsHeaders,
          'Content-Type': 'application/json'
        }
      });
    }
    
    // Create order record
    const { data: orderData } = await supabase.from('orders').insert({
      wallet_address: walletAddress,
      item_id: `nft_level_${level}`,
      order_type: 'nft_purchase',
      payment_method: 'blockchain_manual',
      amount_usdt: 130,
      transaction_hash: transactionHash,
      status: 'completed',
      completed_at: new Date().toISOString(),
      metadata: {
        level: level,
        token_id: level,
        manually_processed: true,
        verification_result: claimResult
      }
    }).select().single();
    
    console.log(`✅ Manual processing completed for ${walletAddress}`);
    
    return new Response(JSON.stringify({
      success: true,
      message: 'Claim processed manually',
      data: {
        purchase: purchaseResult,
        order: orderData,
        verification: claimResult
      }
    }), {
      headers: {
        ...corsHeaders,
        'Content-Type': 'application/json'
      }
    });
    
  } catch (error) {
    console.error('Manual processing error:', error);
    return new Response(JSON.stringify({
      success: false,
      error: 'Failed to manually process claim',
      details: error.message
    }), {
      headers: {
        ...corsHeaders,
        'Content-Type': 'application/json'
      },
      status: 500
    });
  }
}<|MERGE_RESOLUTION|>--- conflicted
+++ resolved
@@ -32,11 +32,7 @@
     chain: arbitrumSepolia,
     chainId: 421614, 
     name: "Arbitrum Sepolia",
-<<<<<<< HEAD
     nftContractAddress: '0x2Cb47141485754371c24Efcc65d46Ccf004f769a',
-=======
-    nftContractAddress: Deno.env.get('VITE_NFT_TESTNET_CONTRACT') || '0x99265477249389469929CEA07c4a337af9e12cdA',
->>>>>>> e177d035
     isTestnet: true
   }
 };
@@ -587,6 +583,15 @@
     if (orderError) {
       console.error('Order creation error:', orderError);
     }
+    // Before processing, get user's referrer information to preserve it
+    const { data: userData, error: userError } = await supabase
+      .from('users')
+      .select('referrer_wallet, username')
+      .eq('wallet_address', walletAddress)
+      .single();
+
+    console.log(`📋 Processing NFT Level ${level} for ${walletAddress}, referrer: ${userData?.referrer_wallet || 'none'}`);
+
     // Process NFT purchase with the stored procedure
     const { data: purchaseResult, error: purchaseError } = await supabase.rpc('process_nft_purchase_with_requirements', {
       p_wallet_address: walletAddress,
@@ -631,6 +636,54 @@
         },
         status: 400
       });
+    }
+
+    // After successful purchase, ensure referral relationship is properly recorded
+    if (userData?.referrer_wallet && level === 1) {
+      console.log(`🔗 Ensuring referral relationship: ${userData.referrer_wallet} → ${walletAddress}`);
+      
+      // Check if referral record already exists
+      const { data: existingReferral, error: referralCheckError } = await supabase
+        .from('referrals')
+        .select('id')
+        .eq('referrer_wallet', userData.referrer_wallet)
+        .eq('referred_wallet', walletAddress)
+        .single();
+
+      if (!existingReferral) {
+        // Create referral record
+        const { error: referralCreateError } = await supabase
+          .from('referrals')
+          .insert({
+            referrer_wallet: userData.referrer_wallet,
+            referred_wallet: walletAddress,
+            is_active: true,
+            layer: 1,
+            member_wallet: walletAddress,
+            placement_type: 'direct',
+            position: 'left' // Default position
+          });
+
+        if (referralCreateError) {
+          console.error('⚠️ Failed to create referral record:', referralCreateError);
+        } else {
+          console.log('✅ Referral relationship created successfully');
+        }
+      } else {
+        console.log('ℹ️ Referral relationship already exists');
+      }
+
+      // Also ensure members table has the referrer information
+      const { error: memberUpdateError } = await supabase
+        .from('members')
+        .update({ referrer_wallet: userData.referrer_wallet })
+        .eq('wallet_address', walletAddress);
+
+      if (memberUpdateError) {
+        console.error('⚠️ Failed to update member referrer:', memberUpdateError);
+      } else {
+        console.log('✅ Member referrer information updated');
+      }
     }
 
     // After successful NFT purchase, trigger layer reward distribution
@@ -670,9 +723,33 @@
           nft_transaction_hash: claimResult.transactionHash,
           nft_token_id: claimResult.tokenId,
           verified: claimResult.verified || false,
-          note: claimResult.note || 'Transaction processed'
+          note: claimResult.note || 'Transaction processed',
+          user_referrer: userData?.referrer_wallet || null,
+          user_username: userData?.username || null
         }
       }).eq('id', orderData.id);
+    }
+
+    // Create explicit NFT claim record for better tracking
+    const { error: claimRecordError } = await supabase
+      .from('nft_claims')
+      .insert({
+        wallet_address: walletAddress,
+        nft_level: level,
+        transaction_hash: transactionHash,
+        claim_status: 'completed',
+        claimed_at: new Date().toISOString(),
+        referrer_wallet: userData?.referrer_wallet || null,
+        verification_result: claimResult,
+        order_id: orderData?.id || null
+      })
+      .onConflict('wallet_address, nft_level, transaction_hash')
+      .merge();
+
+    if (claimRecordError) {
+      console.warn('⚠️ Failed to create NFT claim record (non-critical):', claimRecordError);
+    } else {
+      console.log(`✅ NFT Level ${level} claim record created for ${walletAddress}`);
     }
     console.log(`NFT Level ${level} claim processed successfully:`, claimResult);
 
