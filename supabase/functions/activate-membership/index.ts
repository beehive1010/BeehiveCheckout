import { serve } from "https://deno.land/std@0.168.0/http/server.ts"
import { createClient } from 'https://esm.sh/@supabase/supabase-js@2'
import { createThirdwebClient, getContract, readContract } from 'https://esm.sh/thirdweb@5'
import { arbitrumSepolia } from 'https://esm.sh/thirdweb@5/chains'

// 正确的数据库接口定义
interface MemberInfo {
  wallet_address: string;
  activation_sequence?: number;
  current_level: number;
  has_pending_rewards: boolean;
  levels_owned: any[];
  referrer_wallet?: string;
  activation_time: string;
  updated_at: string;
}

const corsHeaders = {
  'Access-Control-Allow-Origin': '*',
  'Access-Control-Allow-Headers': 'authorization, x-client-info, apikey, content-type, x-wallet-address',
  'Access-Control-Allow-Methods': 'POST, OPTIONS',
}

console.log(`🚀 Fixed membership activation function started successfully!`)

serve(async (req) => {
  // Handle CORS
  if (req.method === 'OPTIONS') {
    return new Response('ok', { headers: corsHeaders })
  }

  try {
    // 创建Supabase客户端
    const supabase = createClient(
      Deno.env.get('SUPABASE_URL') ?? '',
      Deno.env.get('SUPABASE_SERVICE_ROLE_KEY') ?? '',
      {
        auth: {
          autoRefreshToken: false,
          persistSession: false
        },
      }
    )

    const requestBody = await req.json().catch(() => ({}))
    const { transactionHash, level = 1, action, referrerWallet, ...data } = requestBody
    const walletAddress = req.headers.get('x-wallet-address')

    if (!walletAddress) {
      throw new Error('Wallet address missing')
    }

    // Handle NFT ownership check action
    if (action === 'check-nft-ownership') {
      const targetLevel = level || 1;
      console.log(`🔍 Checking NFT ownership for ${walletAddress}, Level: ${targetLevel}`);

      try {
        // Create Thirdweb client
        const thirdwebClientId = Deno.env.get('THIRDWEB_CLIENT_ID');
        const thirdwebSecretKey = Deno.env.get('THIRDWEB_SECRET_KEY');

        if (!thirdwebClientId) {
          throw new Error('THIRDWEB_CLIENT_ID environment variable is required');
        }

        const client = createThirdwebClient({
          clientId: thirdwebClientId,
          secretKey: thirdwebSecretKey // Optional for read operations
        });

        // Get contract instance
        const contract = getContract({
          client,
          chain: arbitrumSepolia,
          address: '0x2Cb47141485754371c24Efcc65d46Ccf004f769a'
        });

        // Check balance using ERC-1155 balanceOf function
        const balance = await readContract({
          contract,
          method: "function balanceOf(address account, uint256 id) view returns (uint256)",
          params: [walletAddress, BigInt(targetLevel)]
        });

        const hasNFT = Number(balance) > 0;

        console.log(`📊 NFT ownership check result: Level ${targetLevel} balance = ${balance.toString()}, hasNFT = ${hasNFT}`);

        return new Response(JSON.stringify({
          success: true,
          hasNFT,
          balance: balance.toString(),
          level: targetLevel,
          walletAddress
        }), {
          headers: { ...corsHeaders, 'Content-Type': 'application/json' },
          status: 200
        });

      } catch (error) {
        console.error('❌ NFT ownership check failed:', error);
        return new Response(JSON.stringify({
          success: false,
          hasNFT: false,
          error: error.message,
          level: targetLevel,
          walletAddress
        }), {
          headers: { ...corsHeaders, 'Content-Type': 'application/json' },
          status: 200
        });
      }
    }

    // Handle member info query action
    if (action === 'get-member-info') {
      const { data: memberData, error: memberError } = await supabase
        .from('members')
        .select('*')
        .eq('wallet_address', walletAddress)
        .single()

      if (memberError) {
        return new Response(JSON.stringify({
          success: false,
          error: 'Member not found',
          member: null
        }), {
          headers: { ...corsHeaders, 'Content-Type': 'application/json' },
          status: 200
        })
      }

      // Consistent activation check - require level > 0 (like Dashboard and auth service)
      // Use the same logic as the auth service to prevent redirect loops
      const hasValidLevel = memberData?.current_level > 0;
      const hasActivationFlag = memberData?.is_active === true || memberData?.is_activated === true;
      const isReallyActivated = hasValidLevel;

      console.log(`🔍 Detailed member activation check:`, {
        wallet: walletAddress,
        current_level: memberData?.current_level,
        is_active: memberData?.is_active,
        is_activated: memberData?.is_activated,
        hasValidLevel,
        hasActivationFlag,
        finalResult: isReallyActivated,
        memberRecord: memberData
      });

      return new Response(JSON.stringify({
        success: true,
        member: memberData,
        isActivated: isReallyActivated,
        currentLevel: memberData?.current_level || 0
      }), {
        headers: { ...corsHeaders, 'Content-Type': 'application/json' },
        status: 200
      })
    }

    // Special case: checking existing NFT rather than verifying new transaction
    const isCheckingExisting = transactionHash === 'check_existing';

    if (!transactionHash || (!isCheckingExisting && !transactionHash)) {
      throw new Error('NFT claim transaction hash missing, unable to verify')
    }

    console.log(`🔐 Secure membership activation: ${walletAddress}, transaction: ${transactionHash}`);

    // First check if user already owns on-chain NFT
    const existingNFTCheck = await checkExistingNFTAndSync(supabase, walletAddress, level);
    if (existingNFTCheck.hasNFT) {
      console.log(`✅ User already owns Level ${level} NFT, returning existing record`);
      return new Response(JSON.stringify(existingNFTCheck), {
        headers: { ...corsHeaders, 'Content-Type': 'application/json' },
        status: 200,
      })
    }

    // If checking existing NFT request and no NFT on chain, check database membership
    if (isCheckingExisting) {
      // Check if user has membership in database even without on-chain NFT
      const { data: memberData, error: memberError } = await supabase
        .from('members')
        .select('*')
        .eq('wallet_address', walletAddress)
        .single();

      if (!memberError && memberData && memberData.current_level > 0) {
        console.log(`✅ User has database membership Level ${memberData.current_level}, even without on-chain NFT`);
        return new Response(JSON.stringify({
          success: true,
          hasNFT: true,
          member: memberData,
          message: 'Membership found in database'
        }), {
          headers: { ...corsHeaders, 'Content-Type': 'application/json' },
          status: 200,
        })
      }

      return new Response(JSON.stringify({
        success: false,
        hasNFT: false,
        message: 'No NFT detected on chain and no database membership'
      }), {
        headers: { ...corsHeaders, 'Content-Type': 'application/json' },
        status: 200,
      })
    }

    // Use the new unified NFT Level 1 activation function
    const result = await activateNftLevel1Membership(supabase, walletAddress, transactionHash, level, referrerWallet);

    return new Response(JSON.stringify(result), {
      headers: { ...corsHeaders, 'Content-Type': 'application/json' },
      status: 200,
    })

  } catch (error) {
    console.error('Membership activation error:', error)
    return new Response(JSON.stringify({
      success: false,
      error: error.message
    }), {
      headers: { ...corsHeaders, 'Content-Type': 'application/json' },
      status: 500,
    })
  }
})

// Use new unified NFT Level 1 activation function
async function activateNftLevel1Membership(supabase, walletAddress, transactionHash, level, referrerWallet) {
  console.log(`🔒 Starting NFT Level 1 activation process: ${walletAddress}`);

  try {
    // 0. CRITICAL: Check if user is registered first
    console.log(`🔍 Checking if user is registered: ${walletAddress}`);
    const { data: userData, error: userError } = await supabase
      .from('users')
      .select('wallet_address, referrer_wallet, username, email')
      .eq('wallet_address', walletAddress)
      .single();

    if (userError || !userData) {
      console.error(`❌ User not registered: ${walletAddress}`, userError);
      throw new Error(`User must be registered first. Please complete user registration before activating membership.`);
    }

    console.log(`✅ User registration verified: ${walletAddress}`);

    // 1. Check if already an activated member
    const { data: existingMember } = await supabase
      .from('members')
      .select('wallet_address, current_level, activation_sequence')
      .eq('wallet_address', walletAddress)
      .single();

    if (existingMember && existingMember.current_level > 0) {
      return {
        success: true,
        action: 'already_activated',
        member: existingMember,
        message: 'Membership already activated'
      };
    }

    // 2. Verify NFT claim transaction (if not demo transaction)
    if (!transactionHash.startsWith('demo_') && transactionHash !== 'check_existing') {
      console.log(`🔍 Verifying blockchain transaction: ${transactionHash}`);

      const isValidTransaction = await verifyNFTClaimTransaction(transactionHash, walletAddress, level);
      if (!isValidTransaction) {
        throw new Error('Blockchain transaction verification failed - transaction invalid or unconfirmed');
      }
      console.log(`✅ Blockchain transaction verification successful: ${transactionHash}`);
    } else {
      console.log(`🎮 Demo or check mode, skipping blockchain verification: ${transactionHash}`);
    }

    // 2.5. Use referrer from user registration if not provided
    const finalReferrerWallet = referrerWallet || userData.referrer_wallet || '0x0000000000000000000000000000000000000001';
    console.log(`📝 Using referrer wallet: ${finalReferrerWallet}`);

    // 3. Call unified database activation function
    console.log(`🔄 Calling database activation function: activate_nft_level1_membership`);

    const { data: activationResult, error: activationError } = await supabase.rpc(
      'activate_nft_level1_membership',
      {
        p_wallet_address: walletAddress,
        p_referrer_wallet: finalReferrerWallet,
        p_transaction_hash: transactionHash
      }
    );

    if (activationError) {
      console.error('❌ Database activation function call failed:', activationError);
      throw new Error(`Activation failed: ${activationError.message}`);
    }

    if (!activationResult || !activationResult.success) {
      const errorMessage = activationResult?.message || 'Unknown activation error';
      console.error('❌ Activation function returned failure:', errorMessage);
      throw new Error(`Activation failed: ${errorMessage}`);
    }

    console.log(`✅ NFT Level 1 activation successful:`, activationResult);

    return {
      success: true,
      action: 'activated',
      member: activationResult.member_data,
      transactionHash: transactionHash,
      level: level,
      message: `Level ${level} membership activation successful`,
      activationDetails: {
        membershipCreated: activationResult.membership_created,
        platformFeeAdded: activationResult.platform_fee_added,
        rewardTriggered: activationResult.reward_triggered,
        referralCreated: activationResult.referral_created
      }
    };

  } catch (error) {
    console.error('NFT Level 1 activation error:', error);
    throw new Error(`Activation failed: ${error.message}`);
  }
}

// Blockchain verification function for NFT claim transactions
async function verifyNFTClaimTransaction(transactionHash: string, walletAddress: string, expectedLevel: number) {
  console.log(`🔗 Starting transaction verification: ${transactionHash}`);

  const ARBITRUM_SEPOLIA_RPC = 'https://sepolia-rollup.arbitrum.io/rpc';
  const NFT_CONTRACT = '0x2Cb47141485754371c24Efcc65d46Ccf004f769a';
  const EXPECTED_TOKEN_ID = expectedLevel;

  try {
    // 1. 获取交易回执
    const receiptResponse = await fetch(ARBITRUM_SEPOLIA_RPC, {
      method: 'POST',
      headers: { 'Content-Type': 'application/json' },
      body: JSON.stringify({
        jsonrpc: '2.0',
        method: 'eth_getTransactionReceipt',
        params: [transactionHash],
        id: 1
      })
    });

    const receiptData = await receiptResponse.json();
    const receipt = receiptData.result;

    if (!receipt) {
      console.log('⏳ 交易还未确认，需要等待');
      return false;
    }

    if (receipt.status !== '0x1') {
      console.log('❌ 交易失败');
      return false;
    }

    console.log(`📋 交易确认成功，gas used: ${receipt.gasUsed}`);

    // 2. 验证交易是从正确的钱包地址发起
    if (receipt.from?.toLowerCase() !== walletAddress.toLowerCase()) {
      console.log(`❌ 交易发起者不匹配: ${receipt.from} vs ${walletAddress}`);
      return false;
    }

    // 3. 验证交易是发往NFT合约
    if (receipt.to?.toLowerCase() !== NFT_CONTRACT.toLowerCase()) {
      console.log(`❌ 交易接收者不匹配: ${receipt.to} vs ${NFT_CONTRACT}`);
      return false;
    }

    // 4. 验证交易logs中包含NFT mint事件
    const transferEventSignature = '0xddf252ad1be2c89b69c2b068fc378daa952ba7f163c4a11628f55a4df523b3ef';

    let nftMintFound = false;
    for (const log of receipt.logs) {
      if (log.address?.toLowerCase() === NFT_CONTRACT.toLowerCase() &&
          log.topics[0] === transferEventSignature) {

        const fromAddress = log.topics[1];
        const toAddress = log.topics[2];
        const tokenId = parseInt(log.topics[3], 16);

        const zeroAddress = '0x0000000000000000000000000000000000000000000000000000000000000000';

        if (fromAddress === zeroAddress &&
            toAddress.toLowerCase().includes(walletAddress.slice(2).toLowerCase()) &&
            tokenId === EXPECTED_TOKEN_ID) {

          console.log(`✅ NFT mint 事件验证成功: Token ID ${tokenId} 铸造给 ${walletAddress}`);
          nftMintFound = true;
          break;
        }
      }
    }

    if (!nftMintFound) {
      console.log('❌ 未找到正确的NFT mint事件');
      return false;
    }

    // 5. 确保交易已经有足够的确认数
    const currentBlockResponse = await fetch(ARBITRUM_SEPOLIA_RPC, {
      method: 'POST',
      headers: { 'Content-Type': 'application/json' },
      body: JSON.stringify({
        jsonrpc: '2.0',
        method: 'eth_blockNumber',
        params: [],
        id: 2
      })
    });

    const currentBlockData = await currentBlockResponse.json();
    const currentBlock = parseInt(currentBlockData.result, 16);
    const transactionBlock = parseInt(receipt.blockNumber, 16);
    const confirmations = currentBlock - transactionBlock;

    console.log(`📊 交易确认数: ${confirmations}`);

    if (confirmations < 3) {
      console.log(`⏳ 等待更多确认: ${confirmations}/3`);
      return false;
    }

    console.log(`✅ 区块链验证完成: 交易有效且已充分确认`);
    return true;

  } catch (error) {
    console.error('区块链验证错误:', error);
    return false;
  }
}

// 检查用户是否已经拥有链上NFT，如果有但数据库缺少记录，则同步数据
async function checkExistingNFTAndSync(supabase, walletAddress: string, level: number) {
  console.log(`🔍 检查用户 ${walletAddress} 是否已拥有 Level ${level} NFT`);

  try {
    // CRITICAL: First check if user is registered
    console.log(`🔍 Checking if user is registered before NFT sync: ${walletAddress}`);
    const { data: userData, error: userError } = await supabase
      .from('users')
      .select('wallet_address, referrer_wallet, username, email')
      .eq('wallet_address', walletAddress)
      .single();

    if (userError || !userData) {
      console.error(`❌ Cannot sync NFT - user not registered: ${walletAddress}`, userError);
      return {
        hasNFT: false,
        error: 'User must be registered before NFT synchronization can occur. Please complete user registration first.'
      };
    }

    console.log(`✅ User registration verified for NFT sync: ${walletAddress}`);
<<<<<<< HEAD
  
  const ARBITRUM_SEPOLIA_RPC = 'https://sepolia-rollup.arbitrum.io/rpc';
  const NFT_CONTRACT = '0x2Cb47141485754371c24Efcc65d46Ccf004f769a';
  const TOKEN_ID = level;
    // 1. 检查链上NFT余额
    const balanceResponse = await fetch(ARBITRUM_SEPOLIA_RPC, {
      method: 'POST',
      headers: { 'Content-Type': 'application/json' },
      body: JSON.stringify({
        jsonrpc: '2.0',
        method: 'eth_call',
        params: [{
          to: NFT_CONTRACT,
          data: `0x00fdd58e${walletAddress.slice(2).padStart(64, '0')}${TOKEN_ID.toString(16).padStart(64, '0')}`
        }, 'latest'],
        id: 1
      })
    });
    
    const balanceData = await balanceResponse.json();
    const balance = parseInt(balanceData.result || '0x0', 16);
    
    console.log(`📊 链上NFT余额检查: Token ID ${TOKEN_ID} = ${balance}`);
    
    if (balance === 0) {
      console.log(`❌ 用户未拥有链上 Level ${level} NFT，检查数据库记录`);
      
      // Check if user has existing database activation even without on-chain NFT
      const { data: existingMember } = await supabase
        .from('members')
        .select('wallet_address, current_level, activation_sequence, activation_time')
        .eq('wallet_address', walletAddress)
        .single();
      
      if (existingMember && existingMember.current_level > 0) {
        console.log(`✅ 用户在数据库中已激活 Level ${existingMember.current_level}，视为有效NFT`);
        return {
          success: true,
          hasNFT: true,
          action: 'database_activated',
          member: existingMember,
          message: `Level ${existingMember.current_level} 会员身份已激活（数据库记录）`
        };
      }
      
      console.log(`❌ 用户无链上NFT且无数据库激活记录`);
      return { hasNFT: false };
=======

    // 1. Use Thirdweb to check on-chain NFT balance
    const NFT_CONTRACT_ADDRESS = '0x2Cb47141485754371c24Efcc65d46Ccf004f769a';
    const TOKEN_ID = level;

    console.log(`🔍 Using Thirdweb to check NFT balance for ${walletAddress}, Token ID: ${TOKEN_ID}`);

    try {
      // Create Thirdweb client
      const thirdwebClientId = Deno.env.get('THIRDWEB_CLIENT_ID');
      const thirdwebSecretKey = Deno.env.get('THIRDWEB_SECRET_KEY');

      if (!thirdwebClientId) {
        throw new Error('THIRDWEB_CLIENT_ID environment variable is required');
      }

      const client = createThirdwebClient({
        clientId: thirdwebClientId,
        secretKey: thirdwebSecretKey // Optional for read operations
      });

      // Get contract instance
      const contract = getContract({
        client,
        chain: arbitrumSepolia,
        address: NFT_CONTRACT_ADDRESS
      });

      // Check balance using ERC-1155 balanceOf function
      const balance = await readContract({
        contract,
        method: "function balanceOf(address account, uint256 id) view returns (uint256)",
        params: [walletAddress, BigInt(TOKEN_ID)]
      });

      console.log(`📊 Thirdweb NFT balance check: Token ID ${TOKEN_ID} = ${balance.toString()}`);

      const balanceNum = Number(balance);

      if (balanceNum === 0) {
        console.log(`❌ User does not own Level ${level} NFT on-chain`);
        return { hasNFT: false };
      }

      console.log(`✅ User owns Level ${level} NFT on-chain (balance: ${balanceNum})`);

    } catch (thirdwebError) {
      console.error(`❌ Thirdweb NFT check failed:`, thirdwebError);
      // Fallback to false if Thirdweb fails
      return {
        hasNFT: false,
        error: `On-chain verification failed: ${thirdwebError.message}`
      };
>>>>>>> 3c9f61d5
    }

    // 2. 检查数据库中是否已有对应的会员记录
    const { data: existingMember } = await supabase
      .from('members')
      .select('wallet_address, current_level, activation_sequence')
      .eq('wallet_address', walletAddress)
      .single();

    if (existingMember && existingMember.current_level > 0) {
      console.log(`✅ 数据库members记录已存在且已激活，但需要检查完整的activation记录`);

      // 检查是否存在完整的membership和referrals记录
      const { data: membershipRecord } = await supabase
        .from('membership')
        .select('id')
        .eq('wallet_address', walletAddress)
        .single();

      const { data: referralRecord } = await supabase
        .from('referrals')
        .select('id')
        .eq('member_wallet', walletAddress)
        .single();

      if (membershipRecord && referralRecord) {
        console.log(`✅ 完整的activation记录已存在`);
        return {
          success: true,
          hasNFT: true,
          action: 'already_synced',
          member: existingMember,
          message: `Level ${level} 会员身份已激活（链上验证）`
        };
      } else {
        console.log(`🔧 members记录存在但缺少membership/referrals记录，需要补充完整激活流程`);
        // 继续执行完整的同步流程以创建缺失的记录
      }
    }

    // 3. 如果链上有NFT但数据库缺少完整的activation记录，则补充记录
    console.log(`🔧 链上有NFT但缺少完整的activation记录，开始同步...`);

    // userData already verified at the beginning of this function
    console.log(`✅ User data already verified for sync: ${userData.wallet_address}`);

    // 如果members记录不存在，先创建它
    if (!existingMember) {
      console.log(`📝 创建members记录...`);
      const currentTime = new Date().toISOString();
      const { data: newMember, error: memberError } = await supabase
        .from('members')
        .insert({
          wallet_address: walletAddress,
          current_level: level,
          levels_owned: [level], // FIXED: Single level array, no duplicates
          has_pending_rewards: false,
          referrer_wallet: userData.referrer_wallet,
          activation_sequence: 1,
          activation_time: currentTime,
          updated_at: currentTime
        })
        .select()
        .single();

      if (memberError) {
        console.error('同步会员记录失败:', memberError);
        throw new Error(`同步会员记录失败: ${memberError.message}`);
      }
      console.log(`✅ 新members记录创建完成`);
    }

    // 使用完整的activation函数来创建missing的membership和referrals记录
    console.log(`🚀 调用完整的activation函数来补充缺失的记录...`);
    const { data: activationResult, error: activationError } = await supabase.rpc(
      'activate_nft_level1_membership',
      {
        p_wallet_address: walletAddress,
        p_referrer_wallet: userData.referrer_wallet || '0x0000000000000000000000000000000000000001',
        p_transaction_hash: `chain_sync_${Date.now()}`
      }
    );

    if (activationError) {
      console.error('❌ 完整激活同步失败:', activationError);
      throw new Error(`激活同步失败: ${activationError.message}`);
    }

    if (!activationResult || !activationResult.success) {
      const errorMessage = activationResult?.message || '激活同步返回失败';
      console.error('❌ 激活同步函数返回失败:', errorMessage);
      throw new Error(`激活同步失败: ${errorMessage}`);
    }

    console.log(`✅ 链上NFT完整数据同步完成: ${walletAddress} -> Level ${level}`);

    // 获取最新的members记录
    const { data: updatedMember } = await supabase
      .from('members')
      .select('wallet_address, current_level, activation_sequence')
      .eq('wallet_address', walletAddress)
      .single();

    return {
      success: true,
      hasNFT: true,
      action: 'synced_from_chain',
      member: updatedMember,
      level: level,
      message: `Level ${level} 会员身份已同步（基于链上NFT和完整激活流程）`,
      activationDetails: {
        membershipCreated: activationResult.membership_created,
        platformFeeAdded: activationResult.platform_fee_added,
        rewardTriggered: activationResult.reward_triggered,
        referralCreated: activationResult.referral_created
      }
    };
  } catch (error) {
    console.error('检查链上NFT错误:', error);
    return { hasNFT: false, error: error.message };
  }
}

// Note: Matrix placement and reward logic now handled by activate_nft_level1_membership() database function<|MERGE_RESOLUTION|>--- conflicted
+++ resolved
@@ -463,55 +463,7 @@
     }
 
     console.log(`✅ User registration verified for NFT sync: ${walletAddress}`);
-<<<<<<< HEAD
-  
-  const ARBITRUM_SEPOLIA_RPC = 'https://sepolia-rollup.arbitrum.io/rpc';
-  const NFT_CONTRACT = '0x2Cb47141485754371c24Efcc65d46Ccf004f769a';
-  const TOKEN_ID = level;
-    // 1. 检查链上NFT余额
-    const balanceResponse = await fetch(ARBITRUM_SEPOLIA_RPC, {
-      method: 'POST',
-      headers: { 'Content-Type': 'application/json' },
-      body: JSON.stringify({
-        jsonrpc: '2.0',
-        method: 'eth_call',
-        params: [{
-          to: NFT_CONTRACT,
-          data: `0x00fdd58e${walletAddress.slice(2).padStart(64, '0')}${TOKEN_ID.toString(16).padStart(64, '0')}`
-        }, 'latest'],
-        id: 1
-      })
-    });
-    
-    const balanceData = await balanceResponse.json();
-    const balance = parseInt(balanceData.result || '0x0', 16);
-    
-    console.log(`📊 链上NFT余额检查: Token ID ${TOKEN_ID} = ${balance}`);
-    
-    if (balance === 0) {
-      console.log(`❌ 用户未拥有链上 Level ${level} NFT，检查数据库记录`);
-      
-      // Check if user has existing database activation even without on-chain NFT
-      const { data: existingMember } = await supabase
-        .from('members')
-        .select('wallet_address, current_level, activation_sequence, activation_time')
-        .eq('wallet_address', walletAddress)
-        .single();
-      
-      if (existingMember && existingMember.current_level > 0) {
-        console.log(`✅ 用户在数据库中已激活 Level ${existingMember.current_level}，视为有效NFT`);
-        return {
-          success: true,
-          hasNFT: true,
-          action: 'database_activated',
-          member: existingMember,
-          message: `Level ${existingMember.current_level} 会员身份已激活（数据库记录）`
-        };
-      }
-      
-      console.log(`❌ 用户无链上NFT且无数据库激活记录`);
-      return { hasNFT: false };
-=======
+
 
     // 1. Use Thirdweb to check on-chain NFT balance
     const NFT_CONTRACT_ADDRESS = '0x2Cb47141485754371c24Efcc65d46Ccf004f769a';
@@ -565,7 +517,6 @@
         hasNFT: false,
         error: `On-chain verification failed: ${thirdwebError.message}`
       };
->>>>>>> 3c9f61d5
     }
 
     // 2. 检查数据库中是否已有对应的会员记录
