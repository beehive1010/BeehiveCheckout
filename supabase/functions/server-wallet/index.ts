// Server Wallet Management Edge Function
// Handles secure server wallet operations for cross-chain withdrawals and transfers

import { serve } from 'https://deno.land/std@0.168.0/http/server.ts';
import { createClient } from 'https://esm.sh/@supabase/supabase-js@2';

interface WithdrawalRequest {
  id?: string;
  user_wallet: string;
  amount: string;
  target_chain_id: number;
  token_address: string;
  user_signature: string;
  metadata?: Record<string, any>;
}

interface ServerWalletBalance {
  chain_id: number;
  token_address: string;
  balance: string;
  decimals: number;
  symbol: string;
  last_updated: string;
}

// Token configurations for different chains
const TOKEN_CONFIGS = {
  1: { address: '0xA0b86a33E6411efaC5C8F58fb8DbbBe3ba5eC1A3', symbol: 'USDC', decimals: 6 },
  137: { address: '0x2791Bca1f2de4661ED88A30c99A7a9449Aa84174', symbol: 'USDC', decimals: 6 },
  42161: {
    '0xaf88d065e77c8cC2239327C5EDb3A432268e5831': { symbol: 'USDC', decimals: 6 },
    [Deno.env.get('VITE_ARB_TEST_USDT_ADDRESS') || '0x75faf114eafb1BDbe2F0316DF893fd58CE46AA4d']: { symbol: 'TEST-USDT', decimals: 18 }
  },
  10: { address: '0x0b2C639c533813f4Aa9D7837CAf62653d097Ff85', symbol: 'USDC', decimals: 6 },
  56: { address: '0x8AC76a51cc950d9822D68b83fE1Ad97B32Cd580d', symbol: 'USDC', decimals: 6 },
  8453: { address: '0x833589fCD6eDb6E08f4c7C32D4f71b54bdA02913', symbol: 'USDC', decimals: 6 }
};

// Helper function to get token decimals
function getTokenDecimals(chainId: number, tokenAddress: string): number {
  const chainConfig = TOKEN_CONFIGS[chainId as keyof typeof TOKEN_CONFIGS];
  
  if (chainId === 42161 && typeof chainConfig === 'object' && 'address' in chainConfig === false) {
    // Arbitrum has multiple tokens
    const tokenConfig = (chainConfig as any)[tokenAddress.toLowerCase()];
    return tokenConfig?.decimals || 6; // Default to 6 if not found
  } else if (typeof chainConfig === 'object' && 'decimals' in chainConfig) {
    // Other chains have single token
    return chainConfig.decimals;
  }
  
  // Default to 6 decimals (USDC standard)
  return 6;
}

serve(async (req) => {
  // CORS Headers
  const corsHeaders = {
    'Access-Control-Allow-Origin': '*',
    'Access-Control-Allow-Headers': 'authorization, x-client-info, apikey, content-type, wallet-address, admin-key',
    'Access-Control-Allow-Methods': 'GET, POST, PUT, DELETE, OPTIONS',
  };

  if (req.method === 'OPTIONS') {
    return new Response(null, { headers: corsHeaders });
  }

  try {
    const supabaseClient = createClient(
      Deno.env.get('SUPABASE_URL') ?? '',
      Deno.env.get('SUPABASE_ANON_KEY') ?? '',
      {
        global: {
          headers: { Authorization: req.headers.get('Authorization')! },
        },
      }
    );

    const url = new URL(req.url);
    const segments = url.pathname.split('/').filter(Boolean);
    const action = segments[segments.length - 1] || segments[segments.length - 2];

    // Route handling
    switch (req.method) {
      case 'GET':
        return await handleGet(action, url, supabaseClient, corsHeaders);
      case 'POST':
        return await handlePost(action, req, supabaseClient, corsHeaders);
      default:
        return new Response(
          JSON.stringify({ success: false, error: 'Method not allowed' }),
          { status: 405, headers: { ...corsHeaders, 'Content-Type': 'application/json' } }
        );
    }
  } catch (error) {
    console.error('Server wallet function error:', error);
    return new Response(
      JSON.stringify({ success: false, error: error.message }),
      { status: 500, headers: { ...corsHeaders, 'Content-Type': 'application/json' } }
    );
  }
});

async function handleGet(action: string, url: URL, supabaseClient: any, corsHeaders: any) {
  switch (action) {
    case 'balance':
      return await getServerWalletBalance(url, supabaseClient, corsHeaders);
    case 'status':
      return await getServerWalletStatus(supabaseClient, corsHeaders);
    case 'withdrawals':
      return await getWithdrawalHistory(url, supabaseClient, corsHeaders);
    case 'supported-chains':
      return await getSupportedChains(corsHeaders);
    default:
      return new Response(
        JSON.stringify({ success: false, error: 'Invalid action' }),
        { status: 400, headers: { ...corsHeaders, 'Content-Type': 'application/json' } }
      );
  }
}

async function handlePost(action: string, req: Request, supabaseClient: any, corsHeaders: any) {
  const body = await req.json();

  switch (action) {
    case 'withdraw':
      return await processWithdrawal(body, supabaseClient, corsHeaders);
    case 'estimate-gas':
      return await estimateWithdrawalGas(body, corsHeaders);
    case 'validate-signature':
      return await validateWithdrawalSignature(body, corsHeaders);
    default:
      return new Response(
        JSON.stringify({ success: false, error: 'Invalid action' }),
        { status: 400, headers: { ...corsHeaders, 'Content-Type': 'application/json' } }
      );
  }
}

async function getServerWalletBalance(url: URL, supabaseClient: any, corsHeaders: any) {
  try {
    const chainId = url.searchParams.get('chain_id');
    const tokenAddress = url.searchParams.get('token_address');

    if (!chainId || !tokenAddress) {
      return new Response(
        JSON.stringify({ success: false, error: 'Missing chain_id or token_address' }),
        { status: 400, headers: { ...corsHeaders, 'Content-Type': 'application/json' } }
      );
    }

    // Get server wallet balance from database cache (updated periodically)
    const { data: balanceData, error } = await supabaseClient
      .from('server_wallet_balances')
      .select('*')
      .eq('chain_id', parseInt(chainId))
.eq('token_address', tokenAddress)
      .maybeSingle();

    if (error && error.code !== 'PGRST116') { // Not found is OK
      throw error;
    }

    // If no cached data, return estimated balance
    if (!balanceData) {
      return new Response(
        JSON.stringify({
          success: true,
          balance: {
            chain_id: parseInt(chainId),
            token_address: tokenAddress,
            balance: '0',
            decimals: 6,
            symbol: 'USDC',
            last_updated: new Date().toISOString(),
            cached: false
          }
        }),
        { headers: { ...corsHeaders, 'Content-Type': 'application/json' } }
      );
    }

    return new Response(
      JSON.stringify({
        success: true,
        balance: {
          ...balanceData,
          cached: true
        }
      }),
      { headers: { ...corsHeaders, 'Content-Type': 'application/json' } }
    );

  } catch (error) {
    console.error('Get server wallet balance error:', error);
    return new Response(
      JSON.stringify({ success: false, error: error.message }),
      { status: 500, headers: { ...corsHeaders, 'Content-Type': 'application/json' } }
    );
  }
}

async function getServerWalletStatus(supabaseClient: any, corsHeaders: any) {
  try {
    // Get server wallet status across all chains
    const { data: balances, error } = await supabaseClient
      .from('server_wallet_balances')
      .select('*')
      .order('last_updated', { ascending: false });

    if (error) throw error;

    // Calculate total holdings in USD equivalent
    let totalUSDValue = 0;
    const chainStatuses: any[] = [];

    if (balances) {
      for (const balance of balances) {
        const usdValue = parseFloat(balance.balance) * (balance.price_usd || 1);
        totalUSDValue += usdValue;
        
        chainStatuses.push({
          chain_id: balance.chain_id,
          chain_name: balance.chain_name,
          token_symbol: balance.symbol,
          balance: balance.balance,
          usd_value: usdValue.toFixed(2),
          last_updated: balance.last_updated,
          is_operational: balance.balance && parseFloat(balance.balance) > 100 // Minimum operational balance
        });
      }
    }

    return new Response(
      JSON.stringify({
        success: true,
        status: {
          total_usd_value: totalUSDValue.toFixed(2),
          operational_chains: chainStatuses.filter(c => c.is_operational).length,
          total_chains: chainStatuses.length,
          chains: chainStatuses,
          last_updated: new Date().toISOString()
        }
      }),
      { headers: { ...corsHeaders, 'Content-Type': 'application/json' } }
    );

  } catch (error) {
    console.error('Get server wallet status error:', error);
    return new Response(
      JSON.stringify({ success: false, error: error.message }),
      { status: 500, headers: { ...corsHeaders, 'Content-Type': 'application/json' } }
    );
  }
}

async function processWithdrawal(withdrawalData: WithdrawalRequest, supabaseClient: any, corsHeaders: any) {
  try {
    // Validate withdrawal request
    const validation = validateWithdrawalRequest(withdrawalData);
    if (!validation.isValid) {
      return new Response(
        JSON.stringify({ success: false, error: validation.error }),
        { status: 400, headers: { ...corsHeaders, 'Content-Type': 'application/json' } }
      );
    }

    // Generate withdrawal ID
    const withdrawalId = `wd_${Date.now()}_${Math.random().toString(36).substr(2, 9)}`;

    // Store withdrawal request in database
    const { data: insertData, error: insertError } = await supabaseClient
      .from('withdrawal_requests')
      .insert([{
        id: withdrawalId,
        user_wallet: withdrawalData.user_wallet,
        amount: withdrawalData.amount,
        target_chain_id: withdrawalData.target_chain_id,
        token_address: withdrawalData.token_address,
        user_signature: withdrawalData.user_signature,
        metadata: withdrawalData.metadata || {},
        status: 'pending',
        created_at: new Date().toISOString()
      }])
      .select()
      .maybeSingle();

    if (insertError) throw insertError;

    // Execute thirdweb transaction
    const thirdwebResult = await executeThirdwebTransfer(withdrawalData);
    
    if (thirdwebResult.success) {
      // Update withdrawal with transaction hash
      await supabaseClient
        .from('withdrawal_requests')
        .update({
          status: 'completed',
          transaction_hash: thirdwebResult.transactionHash,
          completed_at: new Date().toISOString()
        })
        .eq('id', withdrawalId);

      return new Response(
        JSON.stringify({
          success: true,
          withdrawal: {
            id: withdrawalId,
            status: 'completed',
            transaction_hash: thirdwebResult.transactionHash,
            message: 'Withdrawal completed successfully'
          }
        }),
        { headers: { ...corsHeaders, 'Content-Type': 'application/json' } }
      );
    } else {
      // Update withdrawal as failed
      await supabaseClient
        .from('withdrawal_requests')
        .update({
          status: 'failed',
          error_message: thirdwebResult.error
        })
        .eq('id', withdrawalId);

      return new Response(
        JSON.stringify({ success: false, error: thirdwebResult.error }),
        { status: 500, headers: { ...corsHeaders, 'Content-Type': 'application/json' } }
      );
    }

  } catch (error) {
    console.error('Process withdrawal error:', error);
    return new Response(
      JSON.stringify({ success: false, error: error.message }),
      { status: 500, headers: { ...corsHeaders, 'Content-Type': 'application/json' } }
    );
  }
}

async function estimateWithdrawalGas(requestData: any, corsHeaders: any) {
  try {
    const chainId = requestData.target_chain_id;
    const amount = requestData.amount;

    // Chain-specific gas estimates (simplified)
    const gasEstimates: Record<number, { gasLimit: number; gasPriceUSD: number }> = {
      1: { gasLimit: 65000, gasPriceUSD: 15 },      // Ethereum
      137: { gasLimit: 65000, gasPriceUSD: 0.02 },  // Polygon
      42161: { gasLimit: 65000, gasPriceUSD: 0.8 }, // Arbitrum
      10: { gasLimit: 65000, gasPriceUSD: 0.5 },    // Optimism
      56: { gasLimit: 65000, gasPriceUSD: 0.5 },    // BSC
      8453: { gasLimit: 65000, gasPriceUSD: 0.3 }   // Base
    };

    const estimate = gasEstimates[chainId] || { gasLimit: 65000, gasPriceUSD: 1 };

    return new Response(
      JSON.stringify({
        success: true,
        estimate: {
          gas_limit: estimate.gasLimit.toString(),
          gas_price_usd: estimate.gasPriceUSD.toString(),
          total_fee_usd: estimate.gasPriceUSD,
          estimated_time_minutes: chainId === 1 ? 3 : 1 // Ethereum slower
        }
      }),
      { headers: { ...corsHeaders, 'Content-Type': 'application/json' } }
    );

  } catch (error) {
    console.error('Estimate withdrawal gas error:', error);
    return new Response(
      JSON.stringify({ success: false, error: error.message }),
      { status: 500, headers: { ...corsHeaders, 'Content-Type': 'application/json' } }
    );
  }
}

async function validateWithdrawalSignature(signatureData: any, corsHeaders: any) {
  try {
    // TODO: Implement proper signature validation
    // This would verify that the user actually signed the withdrawal request
    
    const { user_wallet, amount, signature } = signatureData;
    
    // Simple validation for now
    const isValid = signature && signature.length > 10 && user_wallet && amount;
    
    return new Response(
      JSON.stringify({
        success: true,
        valid: isValid,
        message: isValid ? 'Signature is valid' : 'Invalid signature'
      }),
      { headers: { ...corsHeaders, 'Content-Type': 'application/json' } }
    );

  } catch (error) {
    console.error('Validate withdrawal signature error:', error);
    return new Response(
      JSON.stringify({ success: false, error: error.message }),
      { status: 500, headers: { ...corsHeaders, 'Content-Type': 'application/json' } }
    );
  }
}

async function getWithdrawalHistory(url: URL, supabaseClient: any, corsHeaders: any) {
  try {
    const userWallet = url.searchParams.get('user_wallet');
    const limit = parseInt(url.searchParams.get('limit') || '50');
    const offset = parseInt(url.searchParams.get('offset') || '0');

    let query = supabaseClient
      .from('withdrawal_requests')
      .select('*')
      .order('created_at', { ascending: false })
      .range(offset, offset + limit - 1);

    if (userWallet) {
      query = query.eq('user_wallet', userWallet);
    }

    const { data, error } = await query;
    if (error) throw error;

    return new Response(
      JSON.stringify({
        success: true,
        withdrawals: data || [],
        pagination: {
          limit,
          offset,
          total: data?.length || 0
        }
      }),
      { headers: { ...corsHeaders, 'Content-Type': 'application/json' } }
    );

  } catch (error) {
    console.error('Get withdrawal history error:', error);
    return new Response(
      JSON.stringify({ success: false, error: error.message }),
      { status: 500, headers: { ...corsHeaders, 'Content-Type': 'application/json' } }
    );
  }
}

async function getSupportedChains(corsHeaders: any) {
  try {
    const supportedChains = [
      { chain_id: 1, name: 'Ethereum', symbol: 'ETH', usdc_address: '0xA0b86a33E6411efaC5C8F58fb8DbbBe3ba5eC1A3' },
      { chain_id: 137, name: 'Polygon', symbol: 'MATIC', usdc_address: '0x2791Bca1f2de4661ED88A30c99A7a9449Aa84174' },
      { chain_id: 42161, name: 'Arbitrum', symbol: 'ARB', usdc_address: '0xaf88d065e77c8cC2239327C5EDb3A432268e5831' },
      { chain_id: 10, name: 'Optimism', symbol: 'OP', usdc_address: '0x0b2C639c533813f4Aa9D7837CAf62653d097Ff85' },
      { chain_id: 56, name: 'BSC', symbol: 'BNB', usdc_address: '0x8AC76a51cc950d9822D68b83fE1Ad97B32Cd580d' },
      { chain_id: 8453, name: 'Base', symbol: 'BASE', usdc_address: '0x833589fCD6eDb6E08f4c7C32D4f71b54bdA02913' }
    ];

    return new Response(
      JSON.stringify({
        success: true,
        chains: supportedChains
      }),
      { headers: { ...corsHeaders, 'Content-Type': 'application/json' } }
    );

  } catch (error) {
    console.error('Get supported chains error:', error);
    return new Response(
      JSON.stringify({ success: false, error: error.message }),
      { status: 500, headers: { ...corsHeaders, 'Content-Type': 'application/json' } }
    );
  }
}

async function executeThirdwebTransfer(withdrawalData: WithdrawalRequest): Promise<{ success: boolean; transactionHash?: string; error?: string }> {
  try {
    const THIRDWEB_ENGINE_URL = Deno.env.get('THIRDWEB_ENGINE_URL');
    const THIRDWEB_ACCESS_TOKEN = Deno.env.get('THIRDWEB_ACCESS_TOKEN');
    const THIRDWEB_BACKEND_WALLET = Deno.env.get('THIRDWEB_BACKEND_WALLET');

    if (!THIRDWEB_ENGINE_URL || !THIRDWEB_ACCESS_TOKEN || !THIRDWEB_BACKEND_WALLET) {
      return { success: false, error: 'Thirdweb configuration missing' };
    }

<<<<<<< HEAD
    // Convert amount to proper format based on token decimals
    const decimals = getTokenDecimals(withdrawalData.target_chain_id, withdrawalData.token_address);
    const amountInWei = (parseFloat(withdrawalData.amount) * Math.pow(10, decimals)).toString();

    // Call thirdweb Engine API to transfer token
=======
    // Convert amount to proper format (USDC has 6 decimals)
    const amountInWei = (parseFloat(withdrawalData.amount) * 1e6).toString();

    // Call thirdweb Engine API to transfer USDC
>>>>>>> e61cee3c
    const thirdwebResponse = await fetch(
      `${THIRDWEB_ENGINE_URL}/contract/${withdrawalData.target_chain_id}/${withdrawalData.token_address}/erc20/transfer`,
      {
        method: 'POST',
        headers: {
          'Content-Type': 'application/json',
          'Authorization': `Bearer ${THIRDWEB_ACCESS_TOKEN}`,
          'X-Backend-Wallet-Address': THIRDWEB_BACKEND_WALLET
        },
        body: JSON.stringify({
          toAddress: withdrawalData.user_wallet,
          amount: amountInWei
        })
      }
    );

    const thirdwebData = await thirdwebResponse.json();

    if (!thirdwebResponse.ok) {
      console.error('Thirdweb API error:', thirdwebData);
      return { success: false, error: `Thirdweb API error: ${thirdwebData.message || 'Unknown error'}` };
    }

    // Thirdweb returns either transactionHash directly or in result object
    const transactionHash = thirdwebData.result?.transactionHash || thirdwebData.transactionHash || thirdwebData.queueId;

    if (!transactionHash) {
      console.error('No transaction hash returned from thirdweb:', thirdwebData);
      return { success: false, error: 'No transaction hash returned from blockchain' };
    }

    console.log(`✅ Thirdweb transfer successful: ${transactionHash}`);
    return { success: true, transactionHash };

  } catch (error) {
    console.error('Execute thirdweb transfer error:', error);
    return { success: false, error: error.message };
  }
}

function validateWithdrawalRequest(request: WithdrawalRequest): { isValid: boolean; error?: string } {
  if (!request.user_wallet || !request.amount || !request.target_chain_id) {
    return { isValid: false, error: 'Missing required fields' };
  }

  if (parseFloat(request.amount) <= 0) {
    return { isValid: false, error: 'Invalid amount' };
  }

  if (parseFloat(request.amount) > 10000) {
    return { isValid: false, error: 'Amount exceeds maximum withdrawal limit' };
  }

  if (parseFloat(request.amount) < 1) {
    return { isValid: false, error: 'Amount below minimum withdrawal limit' };
  }

  // For server-initiated withdrawals, signature validation is relaxed
  if (request.user_signature !== 'server_initiated' && (!request.user_signature || request.user_signature.length < 10)) {
    return { isValid: false, error: 'Invalid user signature' };
  }

  return { isValid: true };
}<|MERGE_RESOLUTION|>--- conflicted
+++ resolved
@@ -21,36 +21,6 @@
   decimals: number;
   symbol: string;
   last_updated: string;
-}
-
-// Token configurations for different chains
-const TOKEN_CONFIGS = {
-  1: { address: '0xA0b86a33E6411efaC5C8F58fb8DbbBe3ba5eC1A3', symbol: 'USDC', decimals: 6 },
-  137: { address: '0x2791Bca1f2de4661ED88A30c99A7a9449Aa84174', symbol: 'USDC', decimals: 6 },
-  42161: {
-    '0xaf88d065e77c8cC2239327C5EDb3A432268e5831': { symbol: 'USDC', decimals: 6 },
-    [Deno.env.get('VITE_ARB_TEST_USDT_ADDRESS') || '0x75faf114eafb1BDbe2F0316DF893fd58CE46AA4d']: { symbol: 'TEST-USDT', decimals: 18 }
-  },
-  10: { address: '0x0b2C639c533813f4Aa9D7837CAf62653d097Ff85', symbol: 'USDC', decimals: 6 },
-  56: { address: '0x8AC76a51cc950d9822D68b83fE1Ad97B32Cd580d', symbol: 'USDC', decimals: 6 },
-  8453: { address: '0x833589fCD6eDb6E08f4c7C32D4f71b54bdA02913', symbol: 'USDC', decimals: 6 }
-};
-
-// Helper function to get token decimals
-function getTokenDecimals(chainId: number, tokenAddress: string): number {
-  const chainConfig = TOKEN_CONFIGS[chainId as keyof typeof TOKEN_CONFIGS];
-  
-  if (chainId === 42161 && typeof chainConfig === 'object' && 'address' in chainConfig === false) {
-    // Arbitrum has multiple tokens
-    const tokenConfig = (chainConfig as any)[tokenAddress.toLowerCase()];
-    return tokenConfig?.decimals || 6; // Default to 6 if not found
-  } else if (typeof chainConfig === 'object' && 'decimals' in chainConfig) {
-    // Other chains have single token
-    return chainConfig.decimals;
-  }
-  
-  // Default to 6 decimals (USDC standard)
-  return 6;
 }
 
 serve(async (req) => {
@@ -287,47 +257,28 @@
 
     if (insertError) throw insertError;
 
-    // Execute thirdweb transaction
-    const thirdwebResult = await executeThirdwebTransfer(withdrawalData);
+    // TODO: Implement actual blockchain transaction processing
+    // For now, we'll simulate the processing with a delay
     
-    if (thirdwebResult.success) {
-      // Update withdrawal with transaction hash
-      await supabaseClient
-        .from('withdrawal_requests')
-        .update({
-          status: 'completed',
-          transaction_hash: thirdwebResult.transactionHash,
-          completed_at: new Date().toISOString()
-        })
-        .eq('id', withdrawalId);
-
-      return new Response(
-        JSON.stringify({
-          success: true,
-          withdrawal: {
-            id: withdrawalId,
-            status: 'completed',
-            transaction_hash: thirdwebResult.transactionHash,
-            message: 'Withdrawal completed successfully'
-          }
-        }),
-        { headers: { ...corsHeaders, 'Content-Type': 'application/json' } }
-      );
-    } else {
-      // Update withdrawal as failed
-      await supabaseClient
-        .from('withdrawal_requests')
-        .update({
-          status: 'failed',
-          error_message: thirdwebResult.error
-        })
-        .eq('id', withdrawalId);
-
-      return new Response(
-        JSON.stringify({ success: false, error: thirdwebResult.error }),
-        { status: 500, headers: { ...corsHeaders, 'Content-Type': 'application/json' } }
-      );
-    }
+    // In a real implementation, this would:
+    // 1. Check server wallet balance
+    // 2. Verify user signature
+    // 3. Execute blockchain transaction
+    // 4. Update database with transaction hash
+    // 5. Monitor transaction confirmation
+
+    return new Response(
+      JSON.stringify({
+        success: true,
+        withdrawal: {
+          id: withdrawalId,
+          status: 'processing',
+          estimated_completion: new Date(Date.now() + 5 * 60 * 1000).toISOString(), // 5 minutes
+          message: 'Withdrawal request submitted successfully'
+        }
+      }),
+      { headers: { ...corsHeaders, 'Content-Type': 'application/json' } }
+    );
 
   } catch (error) {
     console.error('Process withdrawal error:', error);
@@ -474,68 +425,6 @@
   }
 }
 
-async function executeThirdwebTransfer(withdrawalData: WithdrawalRequest): Promise<{ success: boolean; transactionHash?: string; error?: string }> {
-  try {
-    const THIRDWEB_ENGINE_URL = Deno.env.get('THIRDWEB_ENGINE_URL');
-    const THIRDWEB_ACCESS_TOKEN = Deno.env.get('THIRDWEB_ACCESS_TOKEN');
-    const THIRDWEB_BACKEND_WALLET = Deno.env.get('THIRDWEB_BACKEND_WALLET');
-
-    if (!THIRDWEB_ENGINE_URL || !THIRDWEB_ACCESS_TOKEN || !THIRDWEB_BACKEND_WALLET) {
-      return { success: false, error: 'Thirdweb configuration missing' };
-    }
-
-<<<<<<< HEAD
-    // Convert amount to proper format based on token decimals
-    const decimals = getTokenDecimals(withdrawalData.target_chain_id, withdrawalData.token_address);
-    const amountInWei = (parseFloat(withdrawalData.amount) * Math.pow(10, decimals)).toString();
-
-    // Call thirdweb Engine API to transfer token
-=======
-    // Convert amount to proper format (USDC has 6 decimals)
-    const amountInWei = (parseFloat(withdrawalData.amount) * 1e6).toString();
-
-    // Call thirdweb Engine API to transfer USDC
->>>>>>> e61cee3c
-    const thirdwebResponse = await fetch(
-      `${THIRDWEB_ENGINE_URL}/contract/${withdrawalData.target_chain_id}/${withdrawalData.token_address}/erc20/transfer`,
-      {
-        method: 'POST',
-        headers: {
-          'Content-Type': 'application/json',
-          'Authorization': `Bearer ${THIRDWEB_ACCESS_TOKEN}`,
-          'X-Backend-Wallet-Address': THIRDWEB_BACKEND_WALLET
-        },
-        body: JSON.stringify({
-          toAddress: withdrawalData.user_wallet,
-          amount: amountInWei
-        })
-      }
-    );
-
-    const thirdwebData = await thirdwebResponse.json();
-
-    if (!thirdwebResponse.ok) {
-      console.error('Thirdweb API error:', thirdwebData);
-      return { success: false, error: `Thirdweb API error: ${thirdwebData.message || 'Unknown error'}` };
-    }
-
-    // Thirdweb returns either transactionHash directly or in result object
-    const transactionHash = thirdwebData.result?.transactionHash || thirdwebData.transactionHash || thirdwebData.queueId;
-
-    if (!transactionHash) {
-      console.error('No transaction hash returned from thirdweb:', thirdwebData);
-      return { success: false, error: 'No transaction hash returned from blockchain' };
-    }
-
-    console.log(`✅ Thirdweb transfer successful: ${transactionHash}`);
-    return { success: true, transactionHash };
-
-  } catch (error) {
-    console.error('Execute thirdweb transfer error:', error);
-    return { success: false, error: error.message };
-  }
-}
-
 function validateWithdrawalRequest(request: WithdrawalRequest): { isValid: boolean; error?: string } {
   if (!request.user_wallet || !request.amount || !request.target_chain_id) {
     return { isValid: false, error: 'Missing required fields' };
@@ -553,8 +442,7 @@
     return { isValid: false, error: 'Amount below minimum withdrawal limit' };
   }
 
-  // For server-initiated withdrawals, signature validation is relaxed
-  if (request.user_signature !== 'server_initiated' && (!request.user_signature || request.user_signature.length < 10)) {
+  if (!request.user_signature || request.user_signature.length < 10) {
     return { isValid: false, error: 'Invalid user signature' };
   }
 
