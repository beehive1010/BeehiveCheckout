{
  "nav": {
    "dashboard": "Dashboard",
    "referrals": "Referrals",
    "rewards": "Rewards",
    "tasks": "Tasks",
    "marketplace": "Marketplace",
    "education": "Education",
    "discover": "Discover",
    "hiveworld": "HiveWorld",
    "me": "Me",
    "home": "Home"
  },
  "common": {
    "cancel": "Cancel",
    "confirm": "Confirm",
    "close": "Close",
    "save": "Save",
    "loading": "Loading...",
    "error": "Error",
    "success": "Success",
    "back": "Back"
  },
  "wallet": {
    "connect": "Connect Wallet",
    "disconnect": "Disconnect",
    "connected": "Connected"
  },
  "header": {
    "connectWallet": "Connect Wallet"
  },
  "landing": {
    "hero": {
      "title": "Welcome to Beehive",
      "subtitle": "Web3 membership and learning platform with blockchain-based rewards"
    },
    "getStarted": "Get Started",
    "matrix": {
      "explainTitle": "Learn the 3×3 Matrix",
      "explainDescription": "Discover how our matrix system works and how you can earn rewards",
      "explainButton": "Matrix Explained"
    },
    "features": {
      "membership": {
        "title": "Web3 Membership",
        "description": "Secure on-chain membership credentials with 19 levels"
      },
      "referral": {
        "title": "3×3 Matrix System",
        "description": "Earn rewards through our forced matrix referral program"
      },
      "education": {
        "title": "Learn & Earn",
        "description": "Access premium courses and workshops while earning tokens"
      },
      "marketplace": {
        "title": "NFT Marketplace",
        "description": "Claim exclusive merchant NFTs with your BCC tokens"
      },
      "tokens": {
        "title": "BCC Rewards",
        "description": "Dual token system with transferable and restricted buckets"
      },
      "rewards": {
        "title": "Smart Rewards",
        "description": "48-hour upgrade countdown with roll-up mechanisms"
      }
    },
    "stats": {
      "membershipLevels": "19 Membership Levels",
      "matrixSystem": "3×3 Matrix System",
      "nftMarketplace": "NFT Marketplace"
    },
    "platformFeatures": {
      "title": "Platform Features",
      "subtitle": "Discover the powerful features that make Beehive the ultimate Web3 membership platform",
      "exclusiveLevels": "19 Exclusive Levels",
      "exclusiveCollections": "Exclusive Collections",
      "autoPlacement": "Auto-placement System",
      "dualTokenSystem": "Dual Token System",
      "premiumCourses": "Premium Courses",
      "countdown": "48hr Countdown"
    },
    "ctaStats": {
      "membershipLevels": "Membership Levels",
      "matrixSystem": "Matrix System",
      "earningPotential": "Earning Potential"
    },
    "howItWorks": {
      "title": "How It Works",
      "subtitle": "Get started in just three simple steps and unlock the power of Web3 membership",
      "step1": {
        "title": "Connect Wallet",
        "description": "Connect your Web3 wallet to get started"
      },
      "step2": {
        "title": "Register & Activate",
        "description": "Complete registration and activate Level 1 membership"
      },
      "step3": {
        "title": "Learn & Earn",
        "description": "Access platform features and start earning rewards"
      }
    },
    "cta": {
      "title": "Ready to Start Your Journey?",
      "description": "Join thousands of members already earning in the Beehive ecosystem",
      "button": "Join Beehive Now"
    }
  },
  "footer": {
    "platform": {
      "title": "Platform",
      "membership": "Membership Levels",
      "rewards": "Rewards System",
      "nfts": "NFT Marketplace",
      "education": "Education Center"
    },
    "resources": {
      "title": "Resources",
      "whitepaper": "Whitepaper",
      "documentation": "Documentation",
      "tutorials": "Tutorials",
      "faq": "FAQ"
    },
    "community": {
      "title": "Community",
      "discord": "Discord",
      "telegram": "Telegram",
      "twitter": "Twitter",
      "medium": "Medium"
    },
    "legal": {
      "title": "Legal",
      "privacy": "Privacy Policy",
      "terms": "Terms of Service",
      "cookies": "Cookie Policy",
      "disclaimer": "Disclaimer"
    },
    "newsletter": {
      "title": "Stay Updated",
      "description": "Get the latest updates about new features, rewards, and community events",
      "placeholder": "Enter your email address",
      "button": "Subscribe",
      "disclaimer": "We respect your privacy and never share your information"
    },
    "brand": {
      "tagline": "Web3 Membership & Learning Platform"
    },
    "copyright": {
      "rights": "All rights reserved.",
      "blockchain": "Powered by blockchain technology"
    },
    "backToTop": "Back to Top"
  },
  "registration": {
    "title": "Complete Registration",
    "subtitle": "Set up your Beehive profile",
    "walletAddress": "Wallet Address",
    "email": "Email Address",
    "emailPlaceholder": "Enter your email",
    "username": "Username",
    "usernamePlaceholder": "Choose a username",
    "secondaryPassword": "Secondary Password",
    "passwordPlaceholder": "Create a secure password",
    "confirmPassword": "Confirm Password",
    "confirmPasswordPlaceholder": "Confirm your password",
    "referrer": "Upline Referrer",
    "register": "Complete Registration",
    "registering": "Processing...",
    "agreement": "By registering, you agree to our Terms of Service and Privacy Policy",
    "noReferrerInfo": {
      "title": "Referral Link Required",
      "description": "To join Beehive, you need a referral link from an existing member. This connects you to your upline in our 3×3 matrix system.",
      "getLink": "Ask a Beehive member for their referral link to get started."
    },
    "errors": {
      "emailRequired": "Email address is required",
      "emailInvalid": "Please enter a valid email address",
      "usernameRequired": "Username is required",
      "usernameTooShort": "Username must be at least 3 characters",
      "passwordRequired": "Secondary password is required",
      "passwordTooShort": "Password must be at least 6 characters",
      "passwordMismatch": "Passwords do not match",
      "referrerRequired": "A valid referral link is required to register"
    },
    "success": "Registration Successful!",
    "welcomeBack": "Welcome Back!",
    "accountExists": "Account already exists, no need to register again",
    "welcomeMessage": "Your profile has been created. You can now activate your membership.",
    "failed": "Registration Failed",
    "unknownError": "Please try again or contact support if the problem persists.",
    "registering": "Processing...",
    "register": "Complete Registration",
    "error": {
      "title": "Registration Failed",
      "description": "Please try again or contact support if the problem persists."
    },
    "walletRequired": {
      "title": "Wallet Connection Required",
      "description": "Please connect your wallet first to complete registration."
    }
  },
  "dashboard": {
    "activitiesWillAppear": "Your activities will appear here as you interact with the platform",
    "bccLocked": "BCC Locked", 
    "noActivities": "No recent activities",
    "recentActivities": "Recent Activities",
    "referralDescription": "Share this link to earn referral rewards",
    "referrals": "Referrals",
    "nftRequired": {
      "title": "Welcome to Beehive! 🎉",
      "description": "Complete your membership by purchasing your Level 1 Warrior NFT. This activates your position in the matrix and starts your Web3 journey.",
      "requiredNft": "Level 1 Warrior NFT",
      "nftDescription": "One-time purchase to activate your membership",
      "level1Warrior": "Level 1 Warrior",
      "tokenId": "Token ID: 0",
      "price": "Price",
      "priceAmount": "130 USDT",
      "benefitsTitle": "What You'll Unlock:",
      "benefits": {
        "dashboard": "Full Dashboard Access",
        "tasks": "Tasks & NFT Marketplace",
        "education": "Education Center",
        "discover": "Discover Web3 Dapps",
        "tokens": "BCC Token System",
        "matrix": "HiveWorld Matrix System"
      },
      "premiumTitle": "Premium Membership",
      "premiumDescription": "Activate your Level 1 NFT membership and take it positions in matrix, and start earning rewards.",
      "supportText": "Secure Web3 payment powered by blockchain technology",
      "purchaseSuccess": {
        "title": "Membership Activated!",
        "description": "Your Level 1 NFT has been purchased and your membership is now active."
      },
      "purchaseError": {
        "title": "Purchase Failed",
        "description": "Failed to purchase NFT. Please try again."
      },
      "getButton": "Purchase Membership"
    },
    "activation": {
      "activationNote": "Click to activate your existing NFT"
    },
    "activation": {
      "title": "Welcome to Beehive",
      "description": "Web3 membership and learning platform with blockchain-based rewards. Activate your Level 1 membership to get started!",
      "membershipLevel": "Membership Level",
      "price": "Price",
      "priceLevel1": "130 USDT",
      "activationNote": "After activation, you'll have access to all member features including Tasks, Education, and HiveWorld.",
      "success": {
        "title": "Membership Activated!",
        "description": "Welcome to Beehive! You now have access to all member features."
      },
      "error": {
        "title": "Activation Failed",
        "description": "Unable to activate your membership. Please try again or contact support."
      }
    },
    "membershipLevel": "Membership Level",
    "price": "Price",
    "activateLevel1": "Activate Level 1 Bumblebees (BBC) NFT",
    "activating": "Activating...",
    "activationNote": "After activation, you'll have access to all member features including Tasks, Education, and HiveWorld.",
    "status": {
      "active": "Active"
    },
    "balances": {
      "bccFree": "BCC (Free)",
      "bccLocked": "BCC (Locked)"
    },
    "quickActions": {
      "tokens": {
        "title": "Buy Tokens",
        "description": "Purchase BCC and CTH tokens across multiple chains",
        "stat": "Balance:"
      },
      "tasks": {
        "description": "Browse and claim merchant NFTs with your BCC tokens"
      },
      "education": {
        "description": "Access courses and learning materials"
      },
      "hiveworld": {
        "description": "View your referral matrix and rewards"
      }
    },
    "recentActivity": "Recent Activity",
    "activation": {
      "success": {
        "title": "Membership Activated!",
        "description": "Welcome to Beehive! You now have access to all member features."
      },
      "error": {
        "title": "Activation Failed",
        "description": "Please try again or contact support."
      }
    },
    "member": "Member",
    "userCentre": "User Centre",
    "verifying": "Verifying NFT ownership...",
    "nftVerified": "NFT Verified",
    "reward": "Reward",
    "bccBalance": "BCC Balance",
    "nfts": "NFTs",
    "accountOverview": "Account Overview",
    "userAvatar": "User Avatar",
    "levelText": "Level {{level}}",
    "priceLevel1": "130 USDT",
    "activity": {
      "rewardReceived": "Reward Received",
      "fromReferralUpgrade": "From referral upgrade",
      "rewardAmount": "+{{amount}} Rewards",
      "nftClaimed": "NFT Claimed",
      "merchantNft": "Merchant NFT purchased",
      "bccDeduction": "-{{amount}} BCC",
      "newReferral": "New Referral",
      "userJoined": "User joined your network",
      "activeStatus": "Active"
    },
    "referralLink": {
      "title": "Referral Link",
      "show": "Show",
      "hide": "Hide",
      "copy": "Copy Referral Link",
      "copied": "Link Copied!",
      "copiedDesc": "Referral link copied to clipboard"
    },
    "shareToEarn": "Share your link to earn commissions from your referrals",
    "copyLink": "Copy Link",
    "referralLinkCopied": "Referral link copied",
    "social": {
      "twitter": "Twitter",
      "telegram": "Telegram", 
      "whatsapp": "WhatsApp"
    },
    "stats": {
      "directReferrals": "Direct Referrals",
      "teamSize": "Team Size",
      "totalEarnings": "Total Earnings",
      "bccBalance": "BCC Balance",
      "thisMonth": "This Month",
      "totalMembers": "Total Members",
      "allTime": "All Time",
      "matrixNetwork": "Matrix Network",
      "networkGrowth": "Network Growth",
      "teamPerformance": "Team Performance",
      "layerProgress": "Layer Progress",
      "totalRewards": "Total Rewards",
      "bccLocked": "BCC Locked",
      "nftsOwned": "NFTs Owned"
    },
    "tokenPurchase": {
      "bccDescription": "Purchase Beehive Crypto Coins for platform usage",
      "cthDescription": "Buy CTH tokens for Alpha Centauri ecosystem",
      "topUpDescription": "Buy BCC and CTH tokens to participate in the Beehive ecosystem"
    },
    "globalStats": {
      "title": "Global Statistics",
      "totalMembers": "Total Members",
      "totalRewardsPaid": "Total Rewards Paid",
      "pendingRewards": "Pending Rewards",
      "highestLevel": "Highest Level",
      "membersByLevel": "Members by Level",
      "members": "Members"
    },
    "uplineNetwork": {
      "title": "Upline Network",
      "earnings": "Earnings",
      "loading": "Loading network data...",
      "noReferrals": "No referral data available",
      "shareMessage": "Share your referral link to grow your network"
    },
    "downlineNetwork": {
      "title": "Your Downline Network"
    },
    "downlineMatrix": {
      "title": "Downline Matrix",
      "placement": "Placement"
    },
    "stats": {
      "directReferrals": "Direct Referrals",
      "teamSize": "Team Size",
      "totalEarnings": "Total Earnings",
      "bccBalance": "BCC Balance",
      "thisMonth": "This Month",
      "totalMembers": "Total Members", 
      "allTime": "All Time"
    },
    "actions": {
      "upgradeLevel": "Upgrade Level",
      "upgradeDescription": "Purchase next membership level",
      "viewReferrals": "View Referrals",
      "referralsDescription": "Manage your referral network",
      "claimNFT": "Claim NFT",
      "nftDescription": "Claim merchant NFTs with BCC",
      "learnEarn": "Learn & Earn",
      "educationDescription": "Access premium courses"
    },
    "nftRequired": {
      "level1Membership": "Level 1 Membership",
      "bumblebeeNFT": "Bumblebee NFT",
      "levelOne": "Level 1",
      "benefits": "Benefits",
      "accessTasks": "Access Tasks & Marketplace",
      "referralRewards": "Referral Rewards",
      "nftClaiming": "NFT Claiming",
      "premiumContent": "Premium Content"
    },
    "registrationExpiry": {
      "warning": "Registration expires soon! Activate membership to continue:"
    },
    "layer": {
      "name": "Layer",
      "members": "members",
      "upgraded": "upgraded",
      "placements": "placements"
    }
  },
  "notifications": {
    "title": "Notifications",
    "markAllRead": "Mark all read",
    "empty": {
      "title": "No notifications yet",
      "description": "You'll receive notifications for BCC rewards, upgrades, and referrals"
    },
    "showLess": "Show less",
    "showAll": "Show all {{count}} notifications"
  },
  "referrals": {
    "title": "Referral System",
    "activated": "Activated",
    "copy": "Copy", 
    "linkDescription": "Share this link to earn rewards when people join through your referral",
    "matrixLevel": "Matrix Level",
    "matrixView": "Your Matrix Network",
    "noReferrals": "No referrals yet. Start sharing your link!",
    "pending": "Pending",
    "recentReferrals": "Recent Referrals",
    "subtitle": "Build your network and earn rewards through our referral system",
    "totalEarnings": "Total Earnings",
    "totalReferrals": "Total Referrals", 
    "yourLink": "Your Referral Link",
    "rewardStructure": {
      "title": "BeeHive Reward Structure",
      "globalMatrix": "Global Matrix System",
      "layerBased": "Layer-Based Rewards Only (72h Timer)",
      "specialRules": "SPECIAL RULES:",
      "rule1": "Level 1: 3rd reward requires Level 2 upgrade",
      "rule2": "Level 2: Must own L2 + at least one Layer 1 member with L2",
      "rule3": "Level 3-19: Just need to own that level or higher"
    },
    "referralLink": {
      "title": "Your Referral Link"
    },
    "availableRewards": {
      "title": "Available Rewards",
      "withdraw": "Withdraw Rewards"
    },
    "matrixPerformance": {
      "title": "Matrix Performance",
      "status": "Status",
      "active": "Active",
      "currentLevel": "Current Level",
      "level": "Level",
      "matrixRewards": "Matrix Rewards",
      "pendingRewards": "Pending Rewards",
      "viewMatrix": "View 3x3 Matrix"
    },
    "matrixManagement": {
      "title": "Matrix Layer Management",
      "directReferrals": "Direct Referrals",
      "yourTeamPlaced": "Your Team Placed",
      "totalMatrix": "Total Matrix",
      "members": "members",
      "yourTeam": "Your Team (Direct + Spillover)",
      "upperSpillover": "Upper Spillover",
      "layerDetails": "Layer Details",
      "upgradeRewards": "Upgrade Rewards",
      "loadingLayers": "Loading layers...",
      "noMembers": "No team members yet"
    },
    "layerView": {
      "layer": "Layer",
      "positionsFilled": "positions filled",
      "upgradedToLevel": "upgraded to Level 2+",
      "full": "Full",
      "available": "Available",
      "backToOverview": "Back to Overview",
      "details": "Details",
      "members": "Members",
      "upgraded": "Upgraded",
      "filledPositions": "Filled Positions:",
      "upgradedMembers": "Upgraded Members:",
      "completionRate": "Completion Rate:",
      "lastUpdated": "Last Updated:"
    },
    "notifications": {
      "memberUpgraded": "Layer {{layer}} member upgraded to Level {{level}}",
      "reward": "Reward",
      "from": "From",
      "member": "member",
      "noRecentActivity": "No recent activity",
      "activitiesAppear": "Your activities will appear here as you interact with the platform",
      "noNotifications": "No upgrade notifications yet",
      "notificationsAppear": "Notifications will appear when team members upgrade their levels"
    },
    "upgradeRewards": {
      "description": "Track upgrade rewards from your matrix layers. You have 72 hours to upgrade when members purchase higher level NFTs."
    },
<<<<<<< HEAD
    "matrixVisualization": {
      "title": "Matrix Visualization",
      "lmrLayout": "L-M-R Layout",
      "leftPosition": "Left Position",
      "middlePosition": "Middle Position",
      "rightPosition": "Right Position",
      "matrixTree": "Matrix Tree",
      "placement": "Placement",
      "spillover": "Spillover",
      "autoPlacement": "Auto Placement",
      "position": "Position",
      "layer": "Layer",
      "level": "Level",
      "empty": "Empty",
      "filled": "Filled",
      "viewDetails": "View Details",
      "expand": "Expand",
      "collapse": "Collapse"
    },
    "networkStats": {
      "title": "Network Statistics",
      "directReferrals": "Direct Referrals Count",
      "totalTeamSize": "Total Team Size",
      "maxLayer": "Max Layer",
      "activeMembers": "Active Members",
      "recentActivity": "Recent Activity",
      "teamGrowth": "Team Growth",
      "performance": "Performance",
      "thisWeek": "This Week",
      "thisMonth": "This Month",
      "allTime": "All Time"
    },
    "matrixPosition": {
      "left": "Left",
      "middle": "Middle",
      "right": "Right",
=======
    "matrixPosition": {
      "left": "Left",
      "middle": "Middle", 
      "right": "Right",
      "leftPosition": "Left Position",
      "middlePosition": "Middle Position",
      "rightPosition": "Right Position",
>>>>>>> 9017563d
      "position1": "Position 1",
      "position2": "Position 2",
      "position3": "Position 3",
      "yourPosition": "Your Position",
      "available": "Available",
      "occupied": "Occupied"
    }
  },
  "me": {
    "title": "User Center",
    "profile": {
      "levelMember": "Level {{level}} Member",
      "member": "Member",
      "defaultEmail": "member@beehive.app"
    },
    "tabs": {
      "learn": "Learn",
      "referrals": "Referrals",
      "settings": "Settings"
    }
  },
  "tasks": {
    "title": "Tasks & Marketplace",
    "pageTitle": "Tasks",
    "categories": {
      "membership": "Membership",
      "advertisement": "Advertisement"
    },
    "membership": {
      "title": "Bumblebees Membership NFTs",
      "description": "Authentic membership levels with USDT payments on multi-chain support",
      "level": "Level",
      "usdt": "USDT",
      "status": {
        "owned": "Owned",
        "available": "Available",
        "locked": "Locked"
      },
      "getStarted": "Get Started",
      "upgradeNow": "Upgrade Now",
      "lockedMessage": "Complete previous levels first"
    },
    "advertisement": {
      "title": "Advertisement NFT Collection", 
      "description": "Exclusive merchant NFTs claimable with BCC tokens",
      "noNfts": "No advertisement NFTs available at the moment.",
      "loading": "Loading NFTs..."
    },
    "availableBalance": "Available Balance",
    "restrictedFirst": "Restricted BCC will be used first",
    "restrictedBCC": "Restricted Beehive Crypto Coin",
    "transferableBCC": "Transferable Beehive Crypto Coin",
    "claim": "Claim",
    "claiming": "Claiming...",
    "insufficientBCC": "Insufficient BCC",
    "claimModal": {
      "title": "Claim NFT",
      "price": "Price",
      "availableRestricted": "Available (Restricted)",
      "availableTransferable": "Available (Transferable)",
      "confirmation": "Restricted BCC will be used first. Proceed with claiming this NFT?",
      "confirm": "Confirm Claim",
      "cancel": "Cancel"
    },
    "claim": {
      "checkingRegistration": "Checking registration status...",
      "registrationCheckFailed": "Registration Check Failed",
      "registrationCheckFailedDesc": "Unable to verify registration status. Please refresh and try again.",
      "referrerRequired": "Referrer Required",
      "referrerRequiredDesc": "You must use a valid referral link to claim your NFT. Please ask an existing member for a referral link.",
      "selfReferralNotAllowed": "Self-Referral Not Allowed",
      "selfReferralNotAllowedDesc": "You cannot refer yourself. Please use a referral link from another member.",
      "validatingReferrer": "Validating referrer...",
      "invalidReferrer": "Invalid Referrer",
      "useValidReferrer": "Please use a referral link from a registered member.",
      "validationFailed": "Validation Failed",
      "validationFailedDesc": "Unable to verify registration or referrer status. Please refresh and try again.",
      "success": {
        "title": "NFT Claimed Successfully!",
        "description": "The NFT has been minted to your wallet."
      },
      "error": {
        "title": "Claim Failed",
        "description": "Unable to claim NFT. Please check your balance and try again."
      }
    }
  },
  "education": {
    "title": "Education Center",
    "subtitle": "Learn blockchain, DeFi, and Web3 technologies",
    "allLevels": "All Levels",
    "filterByLevel": "Filter by Level",
    "insufficientBalance": "Insufficient Balance",
    "insufficientBalanceDesc": "You don't have enough BCC to purchase this course",
    "level": "Level",
    "levelRequiredDesc": "This course requires a higher membership level",
    "noCourses": "No courses available",
    "purchaseError": "Purchase Failed",
    "purchaseErrorDesc": "Failed to purchase course. Please try again.",
    "purchaseSuccess": "Purchase Successful",
    "purchaseSuccessDesc": "Course has been added to your library",
    "searchPlaceholder": "Search courses...",
    "search": {
      "placeholder": "Search courses, topics, or instructors..."
    },
    "filters": {
      "category": "Category",
      "allCategories": "All Categories",
      "level": "Level",
      "allLevels": "All Levels",
      "type": "Type",
      "allTypes": "All Types",
      "payment": "Payment",
      "allCourses": "All Courses",
      "onlineZoom": "Online (Zoom)",
      "videoLessons": "Video Lessons",
      "freeCourses": "Free Courses",
      "paidBCC": "Paid (BCC)"
    },
    "progress": {
      "title": "Learning Progress",
      "subtitle": "Track your educational journey",
      "completed": "Completed",
      "inProgress": "In Progress",
      "hours": "Hours",
      "label": "Progress",
      "coursesCompleted": "Courses Completed",
      "hoursLearned": "Hours Learned"
    },
    "free": "Free",
    "levelRequired": "Level Required",
    "duration": "Duration",
    "completed": "Completed",
    "continue": "Continue Learning",
    "startFree": "Start Course",
    "purchase": "Purchase Course",
    "enrolling": "Enrolling...",
    "insufficientBCC": "Insufficient BCC",
    "courseType": {
      "online": "Live Online",
      "video": "Self-Paced Video"
    },
    "buttons": {
      "viewDetails": "View Details",
      "claimFree": "Claim Free Course",
      "purchaseCourse": "Purchase Course",
      "completed": "Completed",
      "continue": "Continue",
      "getAccess": "Get Access",
      "enrollNow": "Enroll Now",
      "startLearning": "Start Learning",
      "enrolled": "Enrolled",
      "levelRequired": "Level Required"
    },
    "status": {
      "clickToView": "Click to view details and enroll",
      "enrolled": "Enrolled",
      "available": "Available",
      "requiresUpgrade": "Requires Level {level}",
      "requiresBCC": "Requires {amount} BCC"
    },
    "courseDetails": {
      "overview": "Course Overview",
      "curriculum": "Curriculum",
      "lessons": "Lessons",
      "instructor": "Instructor",
      "requirements": "Requirements",
      "whatYouLearn": "What You'll Learn",
      "courseContent": "Course Content",
      "zoomDetails": "Zoom Meeting Details",
      "meetingId": "Meeting ID",
      "password": "Password",
      "joinLink": "Join Meeting"
    },
    "lessons": {
      "lesson": "Lesson",
      "unlock": "Unlock Lesson",
      "unlocking": "Unlocking...",
      "watch": "Watch Lesson",
      "completed": "Completed",
      "locked": "Locked",
      "free": "Free",
      "progress": "Progress: {percent}%"
    },
    "enroll": {
      "success": {
        "title": "Enrollment Successful!",
        "description": "You now have access to this course."
      },
      "error": {
        "title": "Enrollment Failed",
        "description": "Unable to enroll in course. Please try again."
      }
    },
    "errors": {
      "courseNotFound": "Course not found",
      "loadingError": "Failed to load course data",
      "accessDenied": "Access denied - insufficient level or BCC",
      "networkError": "Network error - please try again"
    }
  },
  "discover": {
    "title": "Discover",
    "subtitle": "Explore Web3 DApps and Services",
    "searchPlaceholder": "Search partners...",
    "search": {
      "placeholder": "Search DApps, protocols, or services...",
      "recent": "Recent",
      "trending": "Trending",
      "clear": "Clear"
    },
    "featured": {
      "title": "Featured on Beehive",
      "viewAll": "View All"
    },
    "categories": {
      "title": "Categories",
      "all": "All",
      "defi": "DeFi",
      "nft": "NFT",
      "gamefi": "GameFi", 
      "dao": "DAO",
      "bridge": "Bridge",
      "lending": "Lending",
      "dex": "DEX",
      "yield": "Yield",
      "insurance": "Insurance",
      "social": "Social",
      "tools": "Tools",
      "education": "Education"
    },
    "trending": {
      "title": "Trending Now",
      "subtitle": "Popular DApps in the ecosystem",
      "users": "users",
      "tvl": "TVL",
      "volume": "24h Volume"
    },
    "ecosystem": {
      "title": "BeeHive Ecosystem",
      "subtitle": "Native platform services and tools",
      "membership": {
        "title": "Membership System",
        "subtitle": "19-level progression from Warrior to Mythical Peak",
        "levels": "19 Levels",
        "members": "Active Members"
      },
      "matrix": {
        "title": "3×3 Matrix",
        "subtitle": "Decentralized referral and reward system",
        "structure": "Auto-placement",
        "rewards": "Instant Rewards"
      },
      "education": {
        "title": "Education Hub",
        "subtitle": "Web3 learning and skill development",
        "courses": "Courses",
        "certificates": "Certificates"
      }
    },
    "networks": {
      "title": "Supported Networks",
      "subtitle": "Multi-chain ecosystem support"
    },
    "stats": {
      "title": "Platform Statistics",
      "totalValue": "Total Value Locked",
      "transactions": "Total Transactions",
      "users": "Active Users",
      "protocols": "Integrated Protocols"
    },
    "news": {
      "title": "Latest News",
      "subtitle": "Stay updated with Web3 developments",
      "readMore": "Read More",
      "minutes": "min read",
      "matrix30": {
        "title": "Matrix 3.0 Launch - Enhanced Rewards",
        "description": "Experience our upgraded matrix system with improved reward distribution and faster processing times"
      },
      "bridge": {
        "title": "Multi-Chain Bridge Integration", 
        "description": "Seamlessly transfer assets across multiple blockchains with our new bridge technology"
      },
      "education": {
        "title": "New Web3 Certification Program",
        "description": "Advanced certification courses now available for blockchain development and DeFi protocols"
      }
    },
    "dapps": {
      "beehive": "Beehive Platform",
      "beehiveDesc": "Web3 membership platform with 19-level progression, 3×3 matrix rewards, and educational ecosystem",
      "uniswap": "Uniswap",
      "uniswapDesc": "Leading decentralized exchange for token swapping and liquidity provision",
      "opensea": "OpenSea",
      "openseaDesc": "The world's largest NFT marketplace for buying, selling, and trading digital assets",
      "compound": "Compound",
      "compoundDesc": "Algorithmic money market protocol for earning interest on crypto assets",
      "matrixRewards": "Matrix Rewards",
      "matrixRewardsDesc": "Beehive's 3×3 matrix system for earning passive income through referral networks",
      "pancakeswap": "PancakeSwap",
      "pancakeswapDesc": "Popular DEX on BSC chain with farming, pools, and lottery features",
      "axieinfinity": "Axie Infinity",
      "axieinfinityDesc": "Play-to-earn game where players battle, breed, and trade fantasy creatures called Axies"
    },
    "chains": {
      "ethereum": "Ethereum",
      "polygon": "Polygon",
      "arbitrum": "Arbitrum",
      "optimism": "Optimism", 
      "bsc": "BSC",
      "avalanche": "Avalanche"
    },
    "featured": "Featured",
    "trending": "Trending"
  },
  "welcome": {
    "title": "Welcome to Beehive Community",
    "subtitle": "Activate your Level 1 membership by claiming your ERC-5115 NFT",
    "description": "Complete your membership by purchasing your Level 1 Warrior NFT. This unlocks all platform features and starts your Web3 journey!",
    "checkingMembership": "Checking membership status...",
    "checkingChain": "Checking on-chain NFT status...",
    "referredBy": "Referred by",
    "matrixPlacement": "You'll be placed in their 3×3 matrix system",
    "matrixPlacementInfo": "💡 Matrix Placement: You'll be automatically placed in the first available slot in your referrer's matrix tree, following the 3×3 structure (Layer 1→2→3...). This determines your position for earning layer rewards.",
    "instructions": {
      "step1": "🎯 Connect your wallet and claim your NFT to activate Level 1 membership",
      "step2": "⚡ This will enable access to the 3x3 referral matrix and BCC reward system"
    },
    "referralRequired": {
      "title": "Referral Link Required",
      "description": "You need a valid referral link to access Beehive Community. Please ask an existing member to share their referral link with you.",
      "example": "💡 Referral links look like:",
      "howToGet": "Existing members can generate referral links from their dashboard."
    },
    "referral": {
      "rewards": "Referral Rewards: Earn 100% rewards on each level when NFTs are purchased in your network"
    },
    "button": {
      "unlock": "Unlock Membership Benefits - 130 USDT"
    },
    "nft": {
      "title": "Level 1 Warrior NFT",
      "description": "Your membership credential on the blockchain",
      "tokenId": "Token ID: 1",
      "price": "Price",
      "priceAmount": "130 USDT"
    },
    "benefits": {
      "title": "What You'll Unlock:",
      "dashboard": "Full Dashboard Access",
      "tasks": "Tasks & NFT Marketplace",
      "education": "Education Center",
      "discover": "Discover Web3 DApps",
      "tokens": "BCC Token Rewards",
      "hiveworld": "HiveWorld Matrix System"
    },
    "premium": {
      "title": "💎 Premium Membership",
      "description": "Purchase your Level 1 Warrior NFT for 130 USDT with multi-chain payment support!"
    },
    "success": {
      "title": "Purchase Successful!",
      "description": "Your Level 1 membership has been activated. Welcome to Beehive!"
    },
    "error": {
      "title": "Purchase Failed",
      "description": "There was an error with your purchase. Please try again."
    },
    "supportText": "Secure payments across multiple blockchains with instant NFT delivery"
  },
  "tokenPurchase": {
    "title": "Purchase Tokens",
    "description": "Buy BCC and CTH tokens at 1 token = 0.01 USDT across multiple chains",
    "testnet": {
      "warning": "Testnet Notice: Universal Bridge does not support testnets at this time.",
      "note": "For testing purposes, payments may be simulated. Real payments require mainnet deployment."
    },
    "connectWallet": {
      "title": "Connect Your Wallet",
      "description": "Connect your wallet to purchase BCC and CTH tokens"
    },
    "form": {
      "tokenType": "Token Type",
      "paymentChain": "Payment Chain",
      "tokenAmount": "Token Amount",
      "enterAmount": "Enter token amount",
      "totalCost": "Total Cost: ${amount} USDT"
    },
    "tokens": {
      "bcc": {
        "name": "BCC (Beehive Crypto Coin)",
        "title": "BCC Token",
        "description": "Transferable utility token for marketplace purchases and rewards",
        "uses": {
          "marketplace": "Use in NFT Marketplace",
          "education": "Education Course Access", 
          "advertisement": "Advertisement NFTs"
        }
      },
      "cth": {
        "name": "CTH (Centauri Honey)",
        "title": "CTH Token", 
        "description": "Native gas token for Alpha Centauri chain transactions",
        "uses": {
          "gas": "Network Gas Fees",
          "operations": "Chain Operations",
          "transactions": "Transaction Costs"
        }
      }
    },
    "buttons": {
      "creating": "Creating Purchase...",
      "purchase": "Purchase {amount} {token} Tokens",
      "cancelPayment": "Cancel Payment"
    },
    "payment": {
      "title": "Complete Your Payment",
      "description": "Pay ${amount} USDT to receive {tokenAmount} {tokenType} tokens"
    },
    "balances": {
      "title": "Your Token Balances",
      "bccTotal": "BCC Total:",
      "transferable": "Transferable:",
      "restricted": "Restricted:",
      "cthBalance": "CTH Balance:",
      "noBalances": "No balances found"
    },
    "history": {
      "title": "Recent Purchases",
      "noPurchases": "No purchases yet"
    },
    "messages": {
      "purchaseCreated": "Purchase Created",
      "readyToPurchase": "Ready to purchase {amount} {token} tokens",
      "error": "Error",
      "createFailed": "Failed to create purchase",
      "tokensAirdropped": "Tokens Airdropped! 🪂",
      "tokensAdded": "{amount} {token} tokens have been added to your wallet",
      "confirmFailed": "Failed to confirm purchase",
      "walletNotConnected": "Wallet Not Connected",
      "connectToPurchase": "Please connect your wallet to purchase tokens",
      "invalidAmount": "Invalid Amount",
      "enterValidAmount": "Please enter a valid token amount"
    }
  },
  "nft": {
    "claimError": "Claim Failed",
    "claimErrorDesc": "Failed to claim NFT. Please try again.",
    "claimNow": "Claim NFT",
    "claimSuccess": "NFT Claimed Successfully",
    "claimSuccessDesc": "Your NFT has been claimed and added to your collection",
    "confirmAndClaim": "Confirm & Claim",
    "confirmClaim": "Confirm NFT Claim", 
    "confirmClaimDesc": "You are about to claim this exclusive NFT. This action cannot be undone.",
    "connectWallet": "Connect Wallet",
    "connectWalletDesc": "Please connect your wallet to claim NFTs",
    "insufficientBalance": "Insufficient Balance",
    "insufficientBalanceDesc": "You don't have enough tokens to claim this NFT",
    "price": "Price",
    "subtitle": "Discover and claim exclusive NFTs from our partners",
    "title": "NFT Center",
    "yourBalance": "Your Balance"
  },
  "nftCenter": {
    "title": "NFT Center",
    "description": "Manage your Advertisement NFTs, view locked BCC amounts, and activate promotional services",
    "backToTasks": "Back to Tasks",
    "noNfts": {
      "title": "No NFTs Found",
      "description": "You don't have any Advertisement NFTs yet",
      "browseButton": "Browse Advertisement NFTs"
    },
    "dialog": {
      "title": "Advertisement NFT Details and Service Management"
    }
  },
  "userProfile": {
    "username": "Username",
    "level": "Level", 
    "userCenter": "User Center",
    "center": "Center"
  },
  "rewardHistory": {
    "upgradeReward": "Upgrade Reward (Pending)",
    "rollupReward": "Roll-up Reward",
    "completed": "Completed",
    "expired": "Expired",
    "noRewards": "No reward history yet",
    "linkCopied": {
      "title": "Link Copied!",
      "description": "Your referral link has been copied to clipboard."
    }
  },
  "me": {
    "title": "Profile & Settings", 
    "directReferrals": "Direct Referrals",
    "editProfile": "Edit Profile",
    "indirectReferrals": "Team Referrals",
    "noReferralData": "No referral data available",
    "referrals": "Referrals",
    "referralStats": "Referral Statistics", 
    "rewards": "Rewards",
    "subtitle": "View your stats, balances, and account details",
    "totalEarnings": "Total Earnings",
    "totalReferrals": "Total Referrals",
    "status": {
      "active": "Active",
      "memberSince": "Member since"
    },
    "balances": {
      "usdt": "USDT Balance",
      "bccTransferable": "Beehive Crypto Coin (Transferable)",
      "bccRestricted": "Beehive Crypto Coin (Restricted)",
      "cth": "Centauri Honey (CTH)"
    },
    "learning": {
      "title": "Learning Progress",
      "coursesCompleted": "Courses Completed",
      "studyHours": "Study Hours",
      "certificates": "Certificates Earned"
    },
    "referral": {
      "title": "Referral Performance",
      "directReferrals": "Direct Referrals",
      "totalTeamSize": "Total Team Size",
      "totalEarnings": "Total Earnings",
      "thisMonth": "This Month"
    },
    "settings": {
      "title": "Account Settings",
      "language": "Language",
      "languageDescription": "Choose your preferred language",
      "notifications": "Email Notifications",
      "notificationsDescription": "Receive updates about rewards and activities",
      "twoFactor": "Two-Factor Authentication",
      "twoFactorDescription": "Add extra security to your account",
      "enabled": "Enabled",
      "disabled": "Disabled",
      "enable2FA": "Enable 2FA",
      "changePassword": "Change Password",
      "deactivateAccount": "Deactivate Account"
    }
  },
  "membership": {
    "levels": {
      "title": "Membership Levels",
      "subtitle": "Choose your level and unlock exclusive benefits", 
      "currentLevel": "Current Level",
      "priceUSDT": "USDT",
      "benefits": "Key Benefits",
      "owned": "Owned",
      "selected": "Selected",
      "activated": "Activated", 
      "higherLevelOwned": "Higher Level Active",
      "selectionInfo": "Click the purchase button to acquire this membership level"
    },
    "purchase": {
      "activationSuccess": "Membership activated successfully!",
      "nftActivationFailed": "NFT activation failed. Please try again.",
      "walletNotConnected": "Please connect your wallet first",
      "button": "Purchase Level {level} (${price} USDT)",
      "approving": "Approving USDT...",
      "preparing": "Preparing Payment...",
      "paying": "Processing Payment...",
      "verifying": "Verifying Transaction...",
      "finalizing": "Finalizing Purchase...",
      "completed": "Purchase Complete!",
      "retry": "Retry Purchase",
      "connectWallet": "Connect Wallet to Purchase",
      "selectChain": "Select Payment Chain",
      "selectChainDescription": "Choose which blockchain to pay USDT on for your Level {level} membership",
      "payWithGas": "Pay with USDT • Gas in {symbol}",
      "success": {
        "title": "Membership Purchased!",
        "description": "Your membership has been successfully activated."
      },
      "error": {
        "title": "Purchase Failed",
        "description": "There was an error processing your purchase. Please try again."
      }
    },
    "levels": {
      "title": "Membership Levels",
      "subtitle": "Choose your level and unlock exclusive benefits",
      "currentLevel": "Current Level",
      "priceUSDT": "USDT",
      "benefits": "Key Benefits",
      "owned": "Owned",
      "selected": "Selected",
      "activated": "Activated",
      "higherLevelOwned": "Higher Level Active",
      "selectionInfo": "Click the purchase button to acquire this membership level"
    },
    "level": {
      "1": {
        "title": "Warrior",
        "subtitle": "Warrior • Begin your ascent • $130 USDT"
      },
      "2": {
        "title": "Bronze",
        "subtitle": "Bronze • Proven dedication • $130 USDT"
      },
      "3": {
        "title": "Silver",
        "subtitle": "Silver • Rising star • $160 USDT"
      },
      "4": {
        "title": "Gold",
        "subtitle": "Gold • Elite status • $240 USDT"
      },
      "5": {
        "title": "Platinum",
        "subtitle": "Platinum • Distinguished member • $400 USDT"
      },
      "6": {
        "title": "Diamond",
        "subtitle": "Diamond • Prestigious rank • $720 USDT"
      },
      "7": {
        "title": "Master",
        "subtitle": "Master • Skilled practitioner • $1,360 USDT"
      },
      "8": {
        "title": "Grandmaster",
        "subtitle": "Grandmaster • Supreme mastery • $2,640 USDT"
      },
      "9": {
        "title": "Elite",
        "subtitle": "Elite • Exceptional excellence • $5,200 USDT"
      },
      "10": {
        "title": "Supreme",
        "subtitle": "Supreme • Radiant achievement • $10,320 USDT"
      },
      "11": {
        "title": "Legendary",
        "subtitle": "Legendary • Mythical power • $20,560 USDT"
      },
      "12": {
        "title": "Mythical",
        "subtitle": "Mythical • Ancient wisdom • $41,040 USDT"
      },
      "13": {
        "title": "Immortal",
        "subtitle": "Immortal • Eternal existence • $82,000 USDT"
      },
      "14": {
        "title": "Celestial",
        "subtitle": "Celestial • Divine ascension • $163,920 USDT"
      },
      "15": {
        "title": "Transcendent",
        "subtitle": "Transcendent • Beyond mortal realm • $327,760 USDT"
      },
      "16": {
        "title": "Divine",
        "subtitle": "Divine • Godlike power • $655,440 USDT"
      },
      "17": {
        "title": "Cosmic",
        "subtitle": "Cosmic • Universal force • $1,310,800 USDT"
      },
      "18": {
        "title": "Universal",
        "subtitle": "Universal • Infinite mastery • $2,621,520 USDT"
      },
      "19": {
        "title": "Mythic Peak",
        "subtitle": "Mythic Peak • Ultimate pinnacle • $1,000,000 USDT"
      }
    },
    "benefits": {
      "l1": {
        "basic": "Basic platform access",
        "education": "Educational content access",
        "rewards": "Referral rewards eligibility"
      },
      "l2": {
        "enhanced": "Enhanced rewards multiplier",
        "bonus": "Level 2 bonus features",
        "network": "Extended network access"
      },
      "l3": {
        "advanced": "Advanced trading tools",
        "exclusive": "Exclusive member events",
        "priority": "Priority customer support"
      },
      "l4": {
        "premium": "Premium content library",
        "mentorship": "Mentorship opportunities",
        "tools": "Professional trading tools"
      },
      "l5": {
        "elite": "Elite member status",
        "leadership": "Leadership development",
        "insights": "Market insights access"
      },
      "l6": {
        "mastery": "Mastery-level resources",
        "networking": "VIP networking events",
        "rewards": "Enhanced reward rates"
      },
      "l7": {
        "expert": "Expert-level certification",
        "community": "Private community access",
        "alpha": "Alpha investment opportunities"
      },
      "l8": {
        "legendary": "Legendary status perks",
        "influence": "Platform influence voting",
        "opportunities": "Exclusive opportunities"
      },
      "l9": {
        "mastery": "Complete system mastery",
        "inner_circle": "Inner circle membership",
        "exclusive": "Ultra-exclusive benefits"
      },
      "l10": {
        "grandmaster": "Grandmaster recognition",
        "authority": "Platform authority role",
        "legacy": "Legacy program access"
      },
      "l11": {
        "wisdom": "Wisdom council member",
        "cosmic": "Cosmic-level rewards",
        "transcendent": "Transcendent benefits"
      },
      "l12": {
        "oracle": "Oracle advisory role",
        "foresight": "Market foresight tools",
        "divine": "Divine tier privileges"
      },
      "l13": {
        "immortal": "Immortal status benefits",
        "eternal": "Eternal reward streams",
        "infinite": "Infinite growth potential"
      },
      "l14": {
        "celestial": "Celestial tier access",
        "heavenly": "Heavenly reward rates",
        "ascended": "Ascended member perks"
      },
      "l15": {
        "divine": "Divine authority status",
        "godlike": "Godlike influence power",
        "ultimate": "Ultimate platform access"
      },
      "l16": {
        "supreme": "Supreme commander role",
        "omnipotent": "Omnipotent decision power",
        "sovereign": "Sovereign member rights"
      },
      "l17": {
        "transcendent": "Transcendent existence",
        "beyond": "Beyond normal limits",
        "unlimited": "Unlimited possibilities"
      },
      "l18": {
        "absolute": "Absolute power access",
        "perfection": "Perfection tier benefits",
        "apex": "Apex predator status"
      },
      "l19": {
        "mythical": "Mythical legend status",
        "peak": "Peak performance tier",
        "legendary": "Legendary founder perks"
      }
    },
    "purchase": {
      "button": "Purchase Membership",
      "connectWallet": "Connect Wallet to Purchase",
      "paying": "Processing Payment...",
      "verifying": "Verifying On-Chain...",
      "finalizing": "Finalizing Membership...",
      "completed": "Membership Activated!",
      "retry": "Retry Purchase",
      "cancel": "Cancel Payment",
      "success": {
        "title": "Membership Purchase Successful!",
        "description": "Your new membership level has been activated and benefits unlocked."
      },
      "error": {
        "title": "Purchase Failed",
        "description": "Unable to complete membership purchase. Please try again."
      }
    }
  },
  "footer": {
    "description": "Web3 membership and learning platform with blockchain-based rewards.",
    "platform": "Platform",
    "support": "Support",
    "helpCenter": "Help Center",
    "documentation": "Documentation",
    "contact": "Contact Us",
    "status": "Status",
    "legal": "Legal",
    "privacy": "Privacy Policy",
    "terms": "Terms of Service",
    "cookies": "Cookie Policy",
    "copyright": "© 2024 Beehive. All rights reserved."
  },
  "ads": {
    "title": "Advertisement NFTs",
    "description": "Claim Advertisement NFTs with your BCC tokens to unlock promotional services",
    "nftCenter": "NFT Center",
    "manageNfts": "Manage Your NFTs",
    "browseNfts": "Browse Advertisement NFTs",
    "exploreServices": "Explore available promotional services and DApp partnerships",
    "claimNft": "Claim NFT",
    "soldOut": "Sold Out",
    "claiming": "Claiming...",
    "confirmClaim": "Confirm Claim",
    "bccRequired": "BCC Required",
    "available": "Available",
    "cost": "Cost",
    "bucketSelection": "Choose which BCC bucket to use for claiming this Advertisement NFT",
    "transferableBcc": "Transferable BCC",
    "restrictedBcc": "Restricted BCC",
    "claim": {
      "success": {
        "title": "NFT Claimed Successfully!",
        "description": "Your Advertisement NFT has been claimed and BCC tokens are locked."
      },
      "error": {
        "title": "Claim Failed",
        "description": "Failed to claim Advertisement NFT"
      }
    },
    "burn": {
      "title": "NFT Burned Successfully!",
      "description": "Service code: {code}",
      "error": {
        "title": "Burn Failed",
        "description": "Failed to burn NFT"
      }
    },
    "status": {
      "active": "ACTIVE",
      "used": "USED",
      "burned": "BURNED",
      "claimed": "Ready to Use",
      "serviceActivated": "Service Activated"
    },
    "nftCenter": {
      "title": "NFT Center",
      "description": "Manage your Advertisement NFTs, view locked BCC amounts, and activate promotional services",
      "backToTasks": "Back to Tasks",
      "noNfts": {
        "title": "No NFTs Found",
        "description": "You don't have any Advertisement NFTs yet",
        "browse": "Browse Advertisement NFTs"
      },
      "useNft": "Use NFT Service",
      "activating": "Activating...",
      "activeCode": "Active Code",
      "serviceStatus": "Service Status",
      "currentStatus": "Current Status",
      "activatedOn": "Activated On",
      "readyToActivate": "Ready to Activate",
      "bccLocked": "BCC Locked",
      "bucketUsed": "Bucket Used",
      "warning": {
        "title": "Important",
        "description": "Using this NFT will permanently burn both the NFT and the {amount} BCC tokens locked within it. In return, you'll receive the service code to activate your promotional service with {service}. This action cannot be undone."
      }
    }
  },
  "hiveworld": {
    "title": "HiveWorld - Your Matrix",
    "noPosts": "No articles found",
    "readMore": "Read More",
    "searchPlaceholder": "Search articles...",
    "subtitle": "Discover insights, tutorials, and the latest news from the Beehive ecosystem",
    "stats": {
      "directReferrals": "Direct Referrals",
      "totalTeam": "Total Team",
      "pending": "Pending",
      "totalEarned": "Total Earned"
    },
    "matrix": {
      "title": "Your 3×3 Matrix",
      "you": "YOU",
      "activeDirect": "Active Direct",
      "activeIndirect": "Active Indirect",
      "availableSlot": "Available Slot"
    },
    "referralLink": {
      "title": "Your Referral Link",
      "copy": "Copy"
    },
    "rewardHistory": {
      "title": "Reward History",
      "directBonus": "Direct Referral Bonus"
    },
    "blog": {
      "title": "HiveWorld Knowledge Center",
      "subtitle": "Stay informed with the latest insights on Web3, blockchain technology, and decentralized ecosystems",
      "searchPlaceholder": "Search articles...",
      "allTopics": "All Topics",
      "noArticles": "No articles found",
      "noArticlesDesc": "Try adjusting your search terms or browse different topics",
      "tags": {
        "Web3": "Web3",
        "Blockchain": "Blockchain",
        "Membership": "Membership",
        "NFT": "NFT",
        "Access Control": "Access Control",
        "Technology": "Technology",
        "Referrals": "Referrals",
        "Economics": "Economics",
        "Strategy": "Strategy",
        "Multi-chain": "Multi-chain",
        "Payments": "Payments",
        "Development": "Development",
        "Governance": "Governance",
        "Community": "Community",
        "DAO": "DAO"
      },
      "posts": {
        "1": {
          "title": "The Future of Web3 Membership Systems",
          "excerpt": "Exploring how blockchain technology is revolutionizing membership and loyalty programs across industries.",
          "author": "Beehive Team"
        },
        "2": {
          "title": "Understanding NFT-Based Access Control",
          "excerpt": "How NFTs are being used to gate content and create exclusive community experiences.",
          "author": "Technical Team"
        },
        "3": {
          "title": "Building Sustainable Referral Economies",
          "excerpt": "The mechanics behind successful referral programs and how they create lasting value.",
          "author": "Strategy Team"
        },
        "4": {
          "title": "Multi-Chain Payment Integration Guide",
          "excerpt": "Technical deep-dive into implementing cross-chain payment solutions for dApps.",
          "author": "Dev Team"
        },
        "5": {
          "title": "Community Governance in Decentralized Platforms",
          "excerpt": "Best practices for implementing fair and effective governance systems in Web3 communities.",
          "author": "Community Team"
        }
      }
    }
  },
  "blogpost": {
    "linkCopied": {
      "title": "Link copied!",
      "description": "Blog post link copied to clipboard"
    },
    "author": "Author",
    "publishedOn": "Published on",
    "tags": "Tags",
    "relatedPosts": "Related Posts",
    "sharePost": "Share this post"
  },
  "activity": {
    "rewardReceived": "Reward Received",
    "fromReferralUpgrade": "From referral upgrade",
    "nftClaimed": "NFT Claimed",
    "newReferral": "New Referral",
    "memberSince": "Member since"
  },
  "errors": {
    "walletNotConnected": "Wallet not connected",
    "failedToFetch": "Failed to fetch NFTs",
    "failedToClaim": "Failed to claim NFT",
    "failedToBurn": "Failed to burn NFT",
    "insufficientBcc": "Insufficient BCC",
    "maxLevel": "Max Level",
    "inactive": "Inactive"
  },
  "buttons": {
    "getStarted": "Get Started",
    "connectWallet": "Connect Wallet",
    "copied": "Copied!",
    "close": "Close",
    "viewInCenter": "View in NFT Center",
    "burnForService": "Burn for Service Code",
    "burnNft": "Burn NFT",
    "confirmBurn": "Confirm Burn",
    "burning": "Burning...",
    "useNftService": "Use NFT Service",
    "topUp": "Top Up"
  },
  "selectors": {
    "category": "Category",
    "level": "Level",
    "type": "Type",
    "payment": "Payment",
    "onlineZoom": "Online (Zoom)",
    "videoLessons": "Video Lessons",
    "freeCourses": "Free Courses",
    "paidBcc": "Paid (BCC)",
    "completed": "Completed",
    "enrolled": "Enrolled"
  },
  "membership": {
    "purchase": {
      "button": "Unlock Membership - 130 USDT",
      "connectWallet": "Connect Wallet to Purchase",
      "selectChain": "Select Payment Chain",
      "selectChainDescription": "Choose which blockchain to use for your Level {level} membership payment",
      "payWithGas": "Pay with {symbol} for gas",
      "approving": "Approving USDT...",
      "preparing": "Preparing...",
      "paying": "Processing Payment...",
      "verifying": "Verifying Transaction...",
      "finalizing": "Finalizing Membership...",
      "completed": "✅ Membership Activated!",
      "retry": "Retry Purchase",
      "success": {
        "title": "Membership Activated!",
        "description": "Welcome to Beehive! Your Level 1 membership is now active."
      },
      "error": {
        "title": "Purchase Failed",
        "description": "Unable to complete membership purchase. Please try again."
      }
    }
  },
  "notificationsPage": {
    "title": "Notifications",
    "subtitle": "Stay updated with your BeeHive matrix activities",
    "backToDashboard": "Back to Dashboard",
    "settings": "Settings",
    "stats": {
      "total": "Total",
      "unread": "Unread",
      "urgent": "Urgent"
    },
    "quickActions": {
      "title": "Quick Actions",
      "urgentNotifications": "Urgent Notifications",
      "actionRequired": "Action Required",
      "matrixDashboard": "Matrix Dashboard"
    },
    "detail": {
      "selectNotification": "Select a notification to view details"
    },
    "settingsDialog": {
      "title": "Notification Settings",
      "emailNotifications": "Email Notifications",
      "pushNotifications": "Push Notifications",
      "memberActivations": "Member activations",
      "levelUpgrades": "Level upgrades",
      "upgradeReminders": "Upgrade reminders",
      "rewardNotifications": "Reward notifications",
      "urgentNotifications": "Urgent notifications",
      "highPriorityOnly": "High priority only",
      "allNotifications": "All notifications",
      "cancel": "Cancel",
      "saveSettings": "Save Settings"
    }
  },
  "profileSettings": {
    "title": "Profile Settings",
    "backToProfile": "Back to Profile",
    "profileInformation": {
      "title": "Profile Information",
      "profileImage": "Profile Image",
      "username": "Username",
      "usernamePlaceholder": "Enter your username",
      "email": "Email (Optional)",
      "emailPlaceholder": "Enter your email",
      "bio": "Bio",
      "bioPlaceholder": "Tell us about yourself...",
      "language": "Language"
    },
    "notificationSettings": {
      "title": "Notification Settings",
      "emailNotifications": "Email Notifications",
      "emailDescription": "Receive important updates via email",
      "pushNotifications": "Push Notifications",
      "pushDescription": "Receive real-time notifications in the app",
      "rewardNotifications": "Reward Notifications",
      "rewardDescription": "Get notified when you receive rewards",
      "referralNotifications": "Referral Notifications",
      "referralDescription": "Get notified about new referrals and team activities"
    },
    "privacySettings": {
      "title": "Privacy Settings",
      "profileVisibility": "Profile Visibility",
      "profileVisibilityDescription": "Control who can view your profile information",
      "showEarnings": "Show Earnings",
      "showEarningsDescription": "Display your earnings publicly",
      "showReferrals": "Show Referral Count",
      "showReferralsDescription": "Display your referral statistics",
      "visibilityOptions": {
        "public": "Public",
        "teamOnly": "Team Members Only",
        "private": "Private"
      }
    },
    "accountSummary": {
      "title": "Account Summary",
      "wallet": "Wallet:",
      "memberSince": "Member Since:",
      "recentlyJoined": "Recently Joined"
    },
    "actions": {
      "saveChanges": "Save Changes",
      "cancel": "Cancel"
    },
    "toast": {
      "profileUpdated": "Profile Updated",
      "profileUpdatedDescription": "Your profile settings have been saved successfully.",
      "updateFailed": "Update Failed",
      "updateFailedDescription": "There was an error updating your profile. Please try again.",
      "profileImageUpdated": "Profile Image Updated",
      "profileImageUpdatedDescription": "Your profile image has been uploaded successfully.",
      "uploadFailed": "Upload Failed"
    }
  },
  "membershipSystem": {
    "wallet": {
      "connectTitle": "Connect Your Wallet",
      "connectDescription": "Please connect your wallet to access the membership system"
    },
    "activation": {
      "title": "Activate Your Membership",
      "description": "Join the community and start earning rewards",
      "steps": {
        "details": "Details",
        "payment": "Payment",
        "confirm": "Confirm",
        "complete": "Complete"
      },
      "form": {
        "username": "Username *",
        "usernamePlaceholder": "Enter your username",
        "email": "Email *",
        "emailPlaceholder": "Enter your email",
        "referrer": "Referrer Wallet (Optional)",
        "referrerPlaceholder": "0x... (if you have a referrer)",
        "continueToPayment": "Continue to Payment",
        "continueToConfirmation": "Continue to Confirmation",
        "back": "Back",
        "activateMembership": "Activate Membership",
        "activating": "Activating..."
      },
      "payment": {
        "cost": "Membership Cost: 130 USDC",
        "nftCost": "• 100 USDC for Level 1 NFT",
        "activationFee": "• 30 USDC activation fee",
        "networkLabel": "Select Network",
        "networks": {
          "simulation": "Simulation",
          "testnet": "Testnet",
          "mainnet": "Mainnet"
        },
        "transactionHashLabel": "Transaction Hash *",
        "transactionHashPlaceholder": "0x... (transaction hash of NFT purchase)",
        "transactionHashHelper": "Complete the NFT purchase first, then paste the transaction hash"
      },
      "confirm": {
        "summaryTitle": "Activation Summary",
        "username": "Username",
        "email": "Email", 
        "network": "Network",
        "nftLevel": "NFT Level",
        "level1": "Level 1",
        "referrer": "Referrer"
      },
      "success": {
        "welcomeTitle": "Welcome to the Community!",
        "welcomeDescription": "Your membership has been activated successfully. You can now access all member features.",
        "continueToDashboard": "Continue to Dashboard",
        "activated": "Membership activated successfully!"
      },
      "errors": {
        "fillRequiredFields": "Please fill in all required fields",
        "transactionHashRequired": "Please provide transaction hash for blockchain activation",
        "activationFailed": "Activation failed",
        "tryAgain": "Activation failed. Please try again.",
        "loadStatusFailed": "Failed to load activation status"
      }
    },
    "dashboard": {
      "title": "Member Dashboard - Level {{level}}",
      "labels": {
        "currentLevel": "Current Level",
        "activationRank": "Activation Rank",
        "memberTier": "Member Tier",
        "directReferrals": "Direct Referrals"
      },
      "balance": {
        "title": "BCC Balance",
        "transferable": "Transferable BCC",
        "locked": "Locked BCC",
        "totalEarned": "Total Earned"
      }
    },
    "rewards": {
      "pendingTitle": "Pending Rewards ({{count}})",
      "rewardDescription": "Level {{level}} Reward • {{hours}}h remaining",
      "status": {
        "claimable": "Claimable",
        "pending": "Pending"
      },
      "actions": {
        "claim": "Claim"
      },
      "success": {
        "claimed": "Successfully claimed {{amount}} USDC!"
      },
      "errors": {
        "claimFailed": "Failed to claim reward"
      },
      "quickActions": {
        "title": "Quick Actions",
        "upgrade": "Upgrade to Level {{level}}",
        "withdraw": "Quick Withdraw $100 USDC",
        "claimRewards": "Claim {{count}} Rewards"
      },
      "levelProgress": {
        "title": "Level Progress",
        "readyToUpgrade": "Ready to upgrade to Level {{level}}!",
        "completeRequirements": "Complete requirements to unlock Level {{level}}"
      }
    },
    "matrix": {
      "title": "Referral Matrix",
      "connectDescription": "Connect your wallet to view the referral matrix",
      "layerFillStatus": "Layer Fill Status",
      "stats": {
        "totalMembers": "{{count}} Members",
        "yourPosition": "You're in Layer {{layer}}, Position {{position}}",
        "directRefs": "Direct Refs",
        "matrixDepth": "Matrix Depth"
      },
      "visualization": {
        "layerRoot": "Root",
        "layerNumber": "Layer {{layer}}",
        "available": "Available",
        "member": "Member",
        "you": "You",
        "active": "Active",
        "inactive": "Inactive"
      },
      "controls": {
        "viewLayer": "View Layer:",
        "zoomIn": "Zoom In",
        "zoomOut": "Zoom Out",
        "reset": "Reset",
        "treeView": "Tree",
        "gridView": "Grid"
      },
      "referralLink": {
        "title": "Your Referral Link",
        "copy": "Copy",
        "share": "Share Link"
      },
      "quickStats": {
        "title": "Quick Stats",
        "totalMembers": "Total Members:",
        "activeLayers": "Active Layers:",
        "yourDirectRefs": "Your Direct Refs:",
        "matrixDepth": "Matrix Depth:",
        "layersCount": "{{count}} Layers"
      },
      "share": {
        "title": "Join the Community",
        "text": "Join me in this amazing community and start earning rewards!"
      },
      "errors": {
        "loadFailed": "Failed to load matrix data",
        "copyFailed": "Failed to copy link"
      },
      "success": {
        "linkCopied": "Referral link copied to clipboard!"
      }
    },
    "upgrade": {
      "title": "Level Upgrade",
      "cost": "Upgrade Cost",
      "bccUnlock": "BCC Unlock",
      "requirements": {
        "notMet": "Requirements Not Met",
        "directReferrals": "Direct Referrals: {{current}}/{{required}} required"
      },
      "maxLevel": {
        "title": "Maximum Level Reached!",
        "description": "Congratulations on reaching Level {{level}}!"
      },
      "buttons": {
        "upgrade": "Upgrade to Level {{level}}",
        "upgrading": "Upgrading..."
      }
    },
    "withdrawal": {
      "title": "Withdrawal Limits",
      "dailyLimit": "Daily Limit",
      "monthlyLimit": "Monthly Limit",
      "used": "Used:",
      "remaining": "Remaining:"
    }
  },
  "connectWallet": {
    "title": "Connect Your Wallet",
    "description": "Please connect your wallet to access the membership system"
  },
  "tabs": {
    "overview": "Overview",
    "rewards": "Rewards", 
    "upgrade": "Upgrade",
    "matrix": "Matrix",
    "withdraw": "Withdraw"
  }
}<|MERGE_RESOLUTION|>--- conflicted
+++ resolved
@@ -509,7 +509,6 @@
     "upgradeRewards": {
       "description": "Track upgrade rewards from your matrix layers. You have 72 hours to upgrade when members purchase higher level NFTs."
     },
-<<<<<<< HEAD
     "matrixVisualization": {
       "title": "Matrix Visualization",
       "lmrLayout": "L-M-R Layout",
@@ -546,15 +545,9 @@
       "left": "Left",
       "middle": "Middle",
       "right": "Right",
-=======
-    "matrixPosition": {
-      "left": "Left",
-      "middle": "Middle", 
-      "right": "Right",
       "leftPosition": "Left Position",
       "middlePosition": "Middle Position",
       "rightPosition": "Right Position",
->>>>>>> 9017563d
       "position1": "Position 1",
       "position2": "Position 2",
       "position3": "Position 3",
