import { createClient } from '@supabase/supabase-js';
import type { Database } from '../../types/database.types';

// Environment variables
const supabaseUrl = import.meta.env.VITE_SUPABASE_URL!;
const supabaseKey = import.meta.env.VITE_SUPABASE_ANON_KEY!;

if (!supabaseUrl || !supabaseKey) {
  throw new Error('Missing Supabase environment variables: VITE_SUPABASE_URL and VITE_SUPABASE_ANON_KEY');
}

// Create typed Supabase client
export const supabase = createClient<Database>(supabaseUrl, supabaseKey);

// Edge Functions base URL
export const EDGE_FUNCTIONS_URL = `${supabaseUrl}/functions/v1`;

// Utility function to call Supabase Edge Functions
export async function callEdgeFunction(
  functionName: string,
  data: any = {},
  walletAddress?: string
): Promise<any> {
  const headers: Record<string, string> = {
    'Content-Type': 'application/json',
    'Authorization': `Bearer ${supabaseKey}`,
  };

  if (walletAddress) {
    headers['x-wallet-address'] = walletAddress;
  }

  try {
    const response = await fetch(`${EDGE_FUNCTIONS_URL}/${functionName}`, {
      method: 'POST',
      headers,
      body: JSON.stringify(data),
    });

    if (!response.ok) {
      const errorText = await response.text();
      throw new Error(`Edge Function [${functionName}] Error: ${response.status} - ${errorText}`);
    }

    return await response.json();
  } catch (error) {
    console.error(`Edge Function [${functionName}] Error:`, error);
    throw error;
  }
}

// === USER AUTHENTICATION & REGISTRATION ===
export const authService = {
  // Register user via Edge Function to bypass RLS
  async registerUser(walletAddress: string, username: string, email?: string, referrerWallet?: string) {
    try {
      const result = await callEdgeFunction('auth', {
        action: 'register',
        username,
        email,
        referrerWallet
      }, walletAddress);

      if (!result.success) {
        throw new Error(result.error || result.message || 'Registration failed');
      }

      // Handle both new registration and existing user cases
      return { 
        data: result.user, 
        error: null,
        isExisting: result.action === 'exists'
      };
    } catch (error: any) {
      console.error('Registration error:', error);
      return { data: null, error: { message: error.message } };
    }
  },

  // Get user by wallet address via Edge Function
  async getUser(walletAddress: string) {
    try {
      const result = await callEdgeFunction('auth', {
        action: 'get-user'
      }, walletAddress);

      if (!result.success) {
        return { data: null, error: { message: result.error || 'User not found' } };
      }

      // Return the complete result with all properties (isMember, canAccessReferrals, etc.)
      return { 
        data: {
          ...result.user,
          isMember: result.isMember,
          membershipLevel: result.membershipLevel,
          canAccessReferrals: result.isMember || false,
          member: result.member,
          balance: result.balance,
          referral_stats: result.referral_stats
        }, 
        error: null 
      };
    } catch (error: any) {
      console.error('Error getting user:', error);
      return { data: null, error: { message: error.message } };
    }
  },

  // Check if user exists via Auth Edge Function
  async userExists(walletAddress: string) {
    try {
      const result = await callEdgeFunction('auth', {
        action: 'get-user'
      }, walletAddress);

      return { exists: result.success && result.isRegistered, error: null };
    } catch (error: any) {
      // If edge function has issues, fall back to assuming user doesn't exist
      console.warn('Auth edge function error, assuming user does not exist:', error.message);
      return { exists: false, error: null };
    }
  },

  // Get member info via activate-membership Edge Function (check_existing) to bypass RLS
  async getMemberInfo(walletAddress: string) {
    try {
      // Use fast database-only get-member-info instead of slow blockchain check_existing
      const result = await callEdgeFunction('activate-membership', {
        action: 'get-member-info'
      }, walletAddress);
      
      if (!result.success) {
        return { data: null, error: { message: result.error || result.message || 'Member not found' } };
      }
      
      console.log('🔍 getMemberInfo API result:', {
        success: result.success,
        isActivated: result.isActivated,
        currentLevel: result.currentLevel,
        hasMemberData: !!result.member
      });
      
      // Extract member data from the get-member-info response
      const memberData = result.member || null;
      // Also include the isActivated field from the API response
      return { 
        data: memberData, 
        isActivated: result.isActivated,
        currentLevel: result.currentLevel,
        error: null 
      };
    } catch (error: any) {
      console.error('Error getting member info:', error);
      return { data: null, error: { message: error.message } };
    }
  },

<<<<<<< HEAD
  // Check if user is activated member - database first, then blockchain fallback
  async isActivatedMember(walletAddress: string) {
    try {
      // First check database activation status using get-member-info action
      console.log(`🔍 Checking database activation for ${walletAddress}`);
      const dbResult = await callEdgeFunction('activate-membership', {
        action: 'get-member-info'
      }, walletAddress);
      
      if (dbResult.success && (dbResult.isActivated || dbResult.currentLevel > 0)) {
        console.log(`✅ Database shows user is activated: Level ${dbResult.currentLevel}`);
        return { 
          isActivated: true, 
          memberData: dbResult.member,
          error: null 
        };
      }
      
      // If not activated in database, fall back to blockchain check
      console.log(`🔗 Database shows no activation, checking blockchain for ${walletAddress}`);
      const chainResult = await callEdgeFunction('activate-membership', {
        transactionHash: 'check_existing',
        level: 1
      }, walletAddress);
      
      if (!chainResult.success) {
        console.log(`❌ No activation found in database or blockchain for ${walletAddress}`);
        return { isActivated: false, memberData: null, error: { message: chainResult.error || chainResult.message } };
      }
      
      const memberData = chainResult.member || null;
      const isActivated = chainResult.hasNFT || (memberData?.current_level > 0) || false;
=======
  // Check if user is activated member using Thirdweb-powered NFT verification
  async isActivatedMember(walletAddress: string) {
    try {
      // First check on-chain NFT ownership using Thirdweb
      const nftResult = await callEdgeFunction('activate-membership', {
        action: 'check-nft-ownership',
        level: 1
      }, walletAddress);
      
      // Get database membership info
      const { data: memberData, error: memberError } = await this.supabase
        .from('members')
        .select('current_level, wallet_address, activation_time, referrer_wallet')
        .eq('wallet_address', walletAddress)
        .single();
      
      let isActivated = false;
      let activationSource = '';
      
      // Priority 1: On-chain NFT verification (most reliable)
      if (nftResult.success && nftResult.hasNFT) {
        isActivated = true;
        activationSource = 'on-chain NFT verified via Thirdweb';
        console.log('✅ Activation confirmed via on-chain NFT ownership');
      }
      // Priority 2: Database membership record (fallback)
      else if (!memberError && memberData && memberData.current_level > 0) {
        isActivated = true;
        activationSource = 'database membership record';
        console.log('✅ Activation confirmed via database membership record');
      }
      // Priority 3: Check legacy activation via check_existing
      else {
        console.log('🔄 No NFT or database record found, checking legacy activation...');
        try {
          const legacyResult = await callEdgeFunction('activate-membership', {
            transactionHash: 'check_existing',
            level: 1
          }, walletAddress);
          
          if (legacyResult.success && (legacyResult.hasNFT || legacyResult.member?.current_level > 0)) {
            isActivated = true;
            activationSource = 'legacy activation check';
            // Use legacy member data if we don't have it from direct query
            if (!memberData && legacyResult.member) {
              memberData = legacyResult.member;
            }
          }
        } catch (legacyError) {
          console.warn('Legacy activation check failed:', legacyError);
        }
      }
>>>>>>> 3c9f61d5
      
      console.log(`🔍 Final activation status for ${walletAddress}:`, { 
        isActivated, 
        activationSource,
        level: memberData?.current_level,
<<<<<<< HEAD
        hasNFT: chainResult.hasNFT,
        source: 'blockchain'
=======
        hasOnChainNFT: nftResult.hasNFT,
        nftBalance: nftResult.balance
>>>>>>> 3c9f61d5
      });
      
      return { 
        isActivated, 
        memberData, 
        error: null 
      };
      
    } catch (error: any) {
      console.error('Error checking member activation:', error);
      
      // Final fallback: direct database check
      try {
        console.log('🔄 Error occurred, trying direct database fallback...');
        const { data: fallbackMember } = await this.supabase
          .from('members')
          .select('current_level, wallet_address, activation_time')
          .eq('wallet_address', walletAddress)
          .single();
        
        if (fallbackMember && fallbackMember.current_level > 0) {
          console.log('✅ Found membership in final database fallback');
          return { 
            isActivated: true, 
            memberData: fallbackMember, 
            error: null 
          };
        }
      } catch (fallbackError) {
        console.warn('Final database fallback failed:', fallbackError);
      }
      
      return { isActivated: false, memberData: null, error: { message: error.message } };
    }
  },
};

// === NFT LEVELS & PRICING ===
export const nftService = {
  // Get all active NFT levels
  async getNFTLevels() {
    return supabase
      .from('nft_levels')
      .select('*')
      .eq('is_active', true)
      .order('level', { ascending: true });
  },

  // Get specific NFT level
  async getNFTLevel(level: number) {
    return supabase
      .from('nft_levels')
      .select('*')
      .eq('level', level)
      .eq('is_active', true)
      .single();
  },

  // Check NFT upgrade eligibility using Edge Function
  async checkUpgradeEligibility(walletAddress: string, level: number) {
    return callEdgeFunction('nft-upgrades', {
      action: 'check-eligibility',
      level,
    }, walletAddress);
  },

  // Process NFT upgrade using Edge Function
  async processNFTUpgrade(walletAddress: string, upgradeData: {
    level: number;
    transactionHash: string;
    payment_amount_usdc: number;
    paymentMethod?: string;
    network?: string;
  }) {
    return callEdgeFunction('nft-upgrades', {
      action: 'process-upgrade',
      ...upgradeData,
    }, walletAddress);
  },
};

// === ORDERS & PURCHASES ===
export const orderService = {
  // Create order record
  async createOrder(orderData: Database['public']['Tables']['bcc_purchase_orders']['Insert']) {
    return supabase
      .from('bcc_purchase_orders')
      .insert([{
        ...orderData,
        created_at: new Date().toISOString(),
      }])
      .select()
      .single();
  },

  // Get user orders
  async getUserOrders(walletAddress: string, limit = 50) {
    return supabase
      .from('bcc_purchase_orders')
      .select('*')
      .ilike('wallet_address', walletAddress)
      .order('created_at', { ascending: false })
      .limit(limit);
  },

  // Create NFT purchase record
  async createNFTPurchase(purchaseData: Database['public']['Tables']['nft_purchases']['Insert']) {
    return supabase
      .from('nft_purchases')
      .insert([{
        ...purchaseData,
        purchased_at: new Date().toISOString(),
      }])
      .select()
      .single();
  },

  // Update order status
  async updateOrderStatus(orderId: string, status: string, completedAt?: string) {
    return supabase
      .from('bcc_purchase_orders')
      .update({ 
        status, 
        completed_at: completedAt || null,
      })
      .eq('id', orderId)
      .select()
      .single();
  },
};

// === MEMBER MANAGEMENT ===
export const memberService = {
  // Create member record (activation)
  async createMember(memberData: Database['public']['Tables']['members']['Insert']) {
    return supabase
      .from('members')
      .insert([{
        ...memberData,
        created_at: new Date().toISOString(),
        updated_at: new Date().toISOString(),
      }])
      .select()
      .single();
  },

  // Update member information
  async updateMember(walletAddress: string, updates: Database['public']['Tables']['members']['Update']) {
    return supabase
      .from('members')
      .update({
        ...updates,
        updated_at: new Date().toISOString(),
      })
      .ilike('wallet_address', walletAddress)
      .select()
      .single();
  },

  // Get member activation tiers
  async getActivationTiers() {
    return supabase
      .from('member_activation_tiers')
      .select('*')
      .eq('is_active', true)
      .order('tier', { ascending: true });
  },

  // Get current activation tier (based on total activated members)
  async getCurrentActivationTier() {
    // This could be implemented with a database function or calculated
    const { count } = await supabase
      .from('members')
      .select('*', { count: 'exact', head: true })
      .eq('is_activated', true);

    if (!count) return 1;
    
    if (count <= 9999) return 1;
    if (count <= 29999) return 2; // 10k-29k
    if (count <= 99999) return 3; // 30k-99k
    return 4; // 100k+
  },
};

// === MATRIX & REFERRALS ===
export const matrixService = {
  // Place member in 3x3 matrix using Edge Function
  // Automatically finds optimal placement with L→M→R priority  
  async placeMemberInMatrix(
    memberWallet: string,
    placerWallet: string,
    rootWallet: string,
    placementType: string = 'direct'
  ) {
    return callEdgeFunction('matrix', {
      action: 'place-member',
      rootWallet,
      memberWallet,
      placerWallet,
      placementType
    }, memberWallet);
  },

  // Find available placement position in matrix using Edge Function
  async findAvailablePlacement(rootWallet: string, newMemberWallet: string) {
    return callEdgeFunction('matrix', {
      action: 'find-optimal-position',
      rootWallet,
      memberWallet: newMemberWallet
    }, newMemberWallet);
  },

  // Get matrix tree structure using Edge Function
  async getMatrixTree(rootWallet: string, layer?: number) {
    return callEdgeFunction('matrix', {
      action: 'get-matrix',
      rootWallet,
      layer
    }, rootWallet);
  },

  // Get downline members using Edge Function
  async getDownline(walletAddress: string, layer?: number, limit = 50, offset = 0) {
    return callEdgeFunction('matrix', {
      action: 'get-downline',
      layer,
      limit,
      offset
    }, walletAddress);
  },

  // Get upline chain using Edge Function  
  async getUpline(walletAddress: string) {
    return callEdgeFunction('matrix', {
      action: 'get-upline'
    }, walletAddress);
  },

  // Process spillover using Edge Function
  async processSpillover(rootWallet: string, triggerLayer: number) {
    return callEdgeFunction('matrix', {
      action: 'process-spillover',
      rootWallet,
      triggerLayer
    }, rootWallet);
  },

  // Get referrals for a root wallet
  async getReferrals(rootWallet: string, layer?: number) {
    let query = supabase
      .from('referrals')
      .select('*')
      .eq('matrix_root', rootWallet)
      .eq('is_active', true);

    if (layer) {
      query = query.eq('matrix_layer', layer);
    }

    return query.order('placed_at', { ascending: true });
  },

  // Get matrix statistics using direct database queries for real data
  async getMatrixStats(walletAddress: string) {
    try {
      // Get direct referrals count (layer 1 referrals) - use ilike for case-insensitive matching
      const { count: directReferralsCount } = await supabase
        .from('referrals')
        .select('*', { count: 'exact', head: true })
        .ilike('matrix_parent', walletAddress)
        .eq('matrix_layer', 1);

      // Get total team size (all referrals) - use ilike for case-insensitive matching
      const { count: totalTeamSize } = await supabase
        .from('referrals')
        .select('*', { count: 'exact', head: true })
        .ilike('matrix_root', walletAddress);

      // Get max layer - use ilike for case-insensitive matching
      const { data: maxLayerData } = await supabase
        .from('referrals')
        .select('matrix_layer')
        .ilike('matrix_root', walletAddress)
        .order('matrix_layer', { ascending: false })
        .limit(1);

      const maxLayer = maxLayerData?.[0]?.matrix_layer || 0;

      // Get recent activity (last 10 referrals) - use ilike for case-insensitive matching
      const { data: recentActivity } = await supabase
        .from('referrals')
        .select(`
          member_wallet,
          placed_at,
          matrix_layer,
          matrix_position,
          is_active
        `)
        .ilike('matrix_root', walletAddress)
        .order('placed_at', { ascending: false })
        .limit(10);

      return {
        success: true,
        data: {
          directReferrals: directReferralsCount || 0,
          totalTeamSize: totalTeamSize || 0,
          maxLayer: maxLayer,
          recentActivity: recentActivity || []
        }
      };
    } catch (error) {
      console.error('Error fetching matrix stats:', error);
      return {
        success: false,
        error: error,
        data: {
          directReferrals: 0,
          totalTeamSize: 0,
          maxLayer: 0,
          recentActivity: []
        }
      };
    }
  },

  // Create referral record (usually handled by matrix placement)
  async createReferral(referralData: {
    root_wallet: string;
    member_wallet: string;
    parent_wallet?: string;
    placer_wallet: string;
    position: string;
    layer: number;
    placement_type: string;
  }) {
    return supabase
      .from('referrals')
      .insert([{
        ...referralData,
        is_active: true,
        created_at: new Date().toISOString(),
      }])
      .select()
      .single();
  },

  // Update referral status
  async updateReferralStatus(referralId: string, isActive: boolean) {
    return supabase
      .from('referrals')
      .update({ is_active: isActive })
      .eq('id', referralId)
      .select()
      .single();
  },

  // Count direct referrals (layer 1 referrals placed by this wallet)
  async countDirectReferrals(walletAddress: string) {
    const { count } = await supabase
      .from('referrals')
      .select('*', { count: 'exact', head: true })
      .eq('placer_wallet', walletAddress)
      .eq('layer', 1);

    return count || 0;
  },

  // === NEW SPILLOVER MATRIX SUPPORT ===
  
  // Get spillover matrix data (actual matrix with capacity limits)
  async getSpilloverMatrix(rootWallet: string, layer?: number) {
    let query = supabase
      .from('spillover_matrix')
      .select('*')
      .eq('matrix_root', rootWallet)
      .eq('is_active', true);

    if (layer) {
      query = query.eq('matrix_layer', layer);
    }

    return query.order('matrix_layer', { ascending: true })
                .order('placed_at', { ascending: true });
  },

  // Get original referral relationships (before spillover)
  async getOriginalReferrals(rootWallet: string, layer?: number) {
    let query = supabase
      .from('referrals')
      .select('*')
      .eq('matrix_root', rootWallet)
      .eq('is_active', true);

    if (layer) {
      query = query.eq('matrix_layer', layer);
    }

    return query.order('matrix_layer', { ascending: true })
                .order('placed_at', { ascending: true });
  },

  // Get spillover matrix statistics using new functions
  async getSpilloverMatrixStats(walletAddress: string) {
    try {
      // Use the new PostgreSQL function for layer statistics
      const { data: layerStats } = await supabase
        .rpc('get_matrix_layer_stats', { p_matrix_root: walletAddress });

      // Get total members in spillover matrix
      const { count: totalSpilloverMembers } = await supabase
        .from('spillover_matrix')
        .select('*', { count: 'exact', head: true })
        .ilike('matrix_root', walletAddress);

      // Get members with spillover
      const { count: spilloverCount } = await supabase
        .from('spillover_matrix')
        .select('*', { count: 'exact', head: true })
        .ilike('matrix_root', walletAddress)
        .neq('matrix_layer', 'original_layer');

      return {
        success: true,
        data: {
          layerStats: layerStats || [],
          totalSpilloverMembers: totalSpilloverMembers || 0,
          spilloverCount: spilloverCount || 0
        }
      };
    } catch (error) {
      console.error('Error fetching spillover matrix stats:', error);
      return {
        success: false,
        error: error,
        data: {
          layerStats: [],
          totalSpilloverMembers: 0,
          spilloverCount: 0
        }
      };
    }
  },

  // Get member position in spillover matrix
  async getMemberSpilloverPosition(memberWallet: string, matrixRoot: string) {
    try {
      const { data: position } = await supabase
        .rpc('get_member_spillover_position', { 
          p_member_wallet: memberWallet, 
          p_matrix_root: matrixRoot 
        });

      return {
        success: true,
        data: position?.[0] || null
      };
    } catch (error) {
      console.error('Error fetching member spillover position:', error);
      return {
        success: false,
        error: error,
        data: null
      };
    }
  },

  // Compare original vs spillover matrix
  async getMatrixComparison(rootWallet: string) {
    try {
      // Get original referrals
      const originalResult = await this.getOriginalReferrals(rootWallet);
      
      // Get spillover matrix
      const spilloverResult = await this.getSpilloverMatrix(rootWallet);

      return {
        success: true,
        data: {
          original: originalResult.data || [],
          spillover: spilloverResult.data || [],
          originalCount: originalResult.data?.length || 0,
          spilloverCount: spilloverResult.data?.length || 0
        }
      };
    } catch (error) {
      console.error('Error comparing matrices:', error);
      return {
        success: false,
        error: error,
        data: {
          original: [],
          spillover: [],
          originalCount: 0,
          spilloverCount: 0
        }
      };
    }
  },

  // Trigger matrix rewards for new member
  async triggerMatrixRewards(newMemberWallet: string) {
    try {
      const { data, error } = await supabase
        .rpc('trigger_matrix_rewards_on_join', { 
          p_new_member_wallet: newMemberWallet 
        });

      if (error) throw error;

      return {
        success: true,
        data: data
      };
    } catch (error) {
      console.error('Error triggering matrix rewards:', error);
      return {
        success: false,
        error: error
      };
    }
  },

  // Calculate NFT price according to MarketingPlan
  // Level 1: 100 USDC, Level 2: 150 USDC, ..., Level 19: 1000 USDC
  // Formula: 50 + (level * 50)
  calculateNFTPrice(level: number): number {
    if (level < 1 || level > 19) return 0;
    return 50 + (level * 50);
  },

  // Trigger matrix rewards when member reaches new level (according to MarketingPlan)
  async triggerMatrixRewardsOnLevelUp(memberWallet: string, newLevel: number) {
    try {
      // This should call the updated reward function that uses NFT prices
      const { data, error } = await supabase
        .rpc('trigger_matrix_rewards_on_level_up', { 
          p_member_wallet: memberWallet,
          p_new_level: newLevel
        });

      if (error) throw error;

      return {
        success: true,
        data: data,
        rewardAmount: this.calculateNFTPrice(newLevel)
      };
    } catch (error) {
      console.error('Error triggering matrix rewards on level up:', error);
      return {
        success: false,
        error: error,
        rewardAmount: 0
      };
    }
  },

  // Check Layer 1 Right position special reward conditions
  async checkLayer1RightReward(newMemberWallet: string, matrixRoot: string) {
    try {
      const { data, error } = await supabase
        .rpc('trigger_layer1_right_reward', { 
          p_new_member_wallet: newMemberWallet,
          p_matrix_root: matrixRoot
        });

      if (error) throw error;

      return {
        success: true,
        data: data
      };
    } catch (error) {
      console.error('Error checking Layer 1 Right reward:', error);
      return {
        success: false,
        error: error
      };
    }
  },

  // === BCC LOCKED RELEASE SYSTEM ===

  // Calculate BCC release amount for level upgrade
  calculateBCCReleaseAmount(fromLevel: number, toLevel: number): number {
    if (fromLevel >= toLevel || fromLevel < 1 || toLevel > 19) return 0;
    
    let totalRelease = 0;
    for (let level = fromLevel + 1; level <= toLevel; level++) {
      totalRelease += this.calculateNFTPrice(level);
    }
    return totalRelease;
  },

  // Release BCC on level upgrade
  async releaseBCCOnLevelUp(walletAddress: string, newLevel: number) {
    try {
      const { data, error } = await supabase
        .rpc('release_bcc_on_level_up', { 
          p_wallet_address: walletAddress,
          p_new_level: newLevel
        });

      if (error) throw error;

      return {
        success: data?.[0]?.success || false,
        bccReleased: data?.[0]?.bcc_released || 0,
        bccRemainingLocked: data?.[0]?.bcc_remaining_locked || 0,
        message: data?.[0]?.message || ''
      };
    } catch (error) {
      console.error('Error releasing BCC on level up:', error);
      return {
        success: false,
        bccReleased: 0,
        bccRemainingLocked: 0,
        message: `Error: ${error}`
      };
    }
  },

  // Process complete member level upgrade (Matrix rewards + BCC release)
  async processMemberLevelUpgrade(walletAddress: string, newLevel: number) {
    try {
      const { data, error } = await supabase
        .rpc('process_member_level_upgrade', { 
          p_wallet_address: walletAddress,
          p_new_level: newLevel
        });

      if (error) throw error;

      const result = data?.[0];
      return {
        success: result?.upgrade_success || false,
        matrixRewardsTriggered: result?.matrix_rewards_triggered || false,
        bccReleased: result?.bcc_released || 0,
        bccRemainingLocked: result?.bcc_remaining_locked || 0,
        message: result?.upgrade_message || '',
        nftPrice: this.calculateNFTPrice(newLevel),
        expectedBCCRelease: this.calculateNFTPrice(newLevel) // Same as NFT price
      };
    } catch (error) {
      console.error('Error processing member level upgrade:', error);
      return {
        success: false,
        matrixRewardsTriggered: false,
        bccReleased: 0,
        bccRemainingLocked: 0,
        message: `Error: ${error}`,
        nftPrice: 0,
        expectedBCCRelease: 0
      };
    }
  },

  // Get BCC release history for a user
  async getBCCReleaseHistory(walletAddress: string, limit: number = 10) {
    try {
      const { data, error } = await supabase
        .rpc('get_bcc_release_history', { 
          p_wallet_address: walletAddress,
          p_limit: limit
        });

      if (error) throw error;

      return {
        success: true,
        data: data || []
      };
    } catch (error) {
      console.error('Error fetching BCC release history:', error);
      return {
        success: false,
        data: []
      };
    }
  },

  // === NOTIFICATIONS SYSTEM ===

  // Get user notifications
  async getUserNotifications(walletAddress: string, limit: number = 20) {
    try {
      const { data, error } = await supabase
        .rpc('get_user_notifications', { 
          p_wallet_address: walletAddress,
          p_limit: limit
        });

      if (error) throw error;

      return {
        success: true,
        data: data || []
      };
    } catch (error) {
      console.error('Error fetching user notifications:', error);
      return {
        success: false,
        data: []
      };
    }
  },

  // Mark notification as read
  async markNotificationAsRead(notificationId: string) {
    try {
      const { error } = await supabase
        .from('user_notifications')
        .update({ is_read: true, read_at: new Date().toISOString() })
        .eq('id', notificationId);

      if (error) throw error;

      return {
        success: true
      };
    } catch (error) {
      console.error('Error marking notification as read:', error);
      return {
        success: false,
        error: error
      };
    }
  },

  // Create custom notification
  async createNotification(
    walletAddress: string, 
    title: string, 
    message: string, 
    type: string = 'info',
    category: string = 'general',
    priority: number = 1,
    metadata: object = {}
  ) {
    try {
      const { data, error } = await supabase
        .rpc('create_notification', { 
          p_wallet_address: walletAddress,
          p_title: title,
          p_message: message,
          p_type: type,
          p_category: category,
          p_priority: priority,
          p_metadata: metadata
        });

      if (error) throw error;

      return {
        success: true,
        notificationId: data
      };
    } catch (error) {
      console.error('Error creating notification:', error);
      return {
        success: false,
        error: error
      };
    }
  },

  // Process complete member level upgrade with notifications
  async processMemberLevelUpgradeWithNotifications(walletAddress: string, newLevel: number) {
    try {
      const { data, error } = await supabase
        .rpc('process_member_level_upgrade_with_notifications', { 
          p_wallet_address: walletAddress,
          p_new_level: newLevel
        });

      if (error) throw error;

      const result = data?.[0];
      return {
        success: result?.upgrade_success || false,
        bccReleased: result?.bcc_released || 0,
        bccRemainingLocked: result?.bcc_remaining_locked || 0,
        notificationsCreated: result?.notifications_created || 0,
        message: result?.upgrade_message || '',
        nftPrice: this.calculateNFTPrice(newLevel),
        expectedBCCRelease: this.calculateNFTPrice(newLevel)
      };
    } catch (error) {
      console.error('Error processing member level upgrade with notifications:', error);
      return {
        success: false,
        bccReleased: 0,
        bccRemainingLocked: 0,
        notificationsCreated: 0,
        message: `Error: ${error}`,
        nftPrice: 0,
        expectedBCCRelease: 0
      };
    }
  },
};

// === REWARDS MANAGEMENT ===
export const rewardService = {
  // Get reward dashboard data using Edge Function
  async getRewardDashboard(walletAddress: string) {
    return callEdgeFunction('rewards', {
      action: 'dashboard'
    }, walletAddress);
  },

  // Get claimable rewards using direct database queries for real data
  async getClaimableRewards(walletAddress: string) {
    try {
      // Get all reward claims for statistics
      const { data: allRewards, error: allError } = await supabase
        .from('reward_claims')
        .select(`
          id,
          reward_amount_usdc,
          status,
          created_at,
          expires_at,
          claimed_at,
          layer,
          nft_level,
          root_wallet
        `)
        .ilike('root_wallet', walletAddress)
        .order('created_at', { ascending: false });

      if (allError) throw allError;

      // Get claimable rewards (pending and available)
      const claimableRewards = allRewards?.filter(r => ['pending', 'available'].includes(r.status)) || [];
      const pendingRewards = allRewards?.filter(r => r.status === 'pending') || [];
      const availableRewards = allRewards?.filter(r => r.status === 'available') || [];
      const claimedRewards = allRewards?.filter(r => r.status === 'completed') || [];

      // Calculate total claimed amount (ensure numeric conversion)
      const totalClaimed = claimedRewards.reduce((sum, reward) => sum + Number(reward.reward_amount_usdc || 0), 0);
      const totalPending = pendingRewards.reduce((sum, reward) => sum + Number(reward.reward_amount_usdc || 0), 0);
      const totalAvailable = availableRewards.reduce((sum, reward) => sum + Number(reward.reward_amount_usdc || 0), 0);

      return { 
        success: true, 
        claimable: claimableRewards,
        pending: pendingRewards,
        available: availableRewards,
        claimed: claimedRewards,
        totalClaimed: totalClaimed,
        totalPending: totalPending,
        totalAvailable: totalAvailable,
        stats: {
          totalClaimed: totalClaimed,
          totalPending: totalPending,
          totalAvailable: totalAvailable,
          claimableCount: claimableRewards.length,
          pendingCount: pendingRewards.length,
          availableCount: availableRewards.length,
          claimedCount: claimedRewards.length
        }
      };
    } catch (error: any) {
      console.error('Error fetching claimable rewards:', error);
      return { 
        success: false, 
        error: error.message, 
        claimable: [], 
        pending: [], 
        available: [],
        claimed: [],
        totalClaimed: 0,
        totalPending: 0,
        totalAvailable: 0,
        stats: {
          totalClaimed: 0,
          totalPending: 0,
          totalAvailable: 0,
          claimableCount: 0,
          pendingCount: 0,
          availableCount: 0,
          claimedCount: 0
        }
      };
    }
  },

  // Get reward balance using Edge Function
  async getRewardBalance(walletAddress: string) {
    return callEdgeFunction('rewards', {
      action: 'get-balance'
    }, walletAddress);
  },

  // Get reward history using Edge Function
  async getRewardHistory(walletAddress: string, limit = 50) {
    return callEdgeFunction('rewards', {
      action: 'get-claims'
    }, walletAddress);
  },

  // Claim reward using Edge Function
  async claimReward(walletAddress: string, rewardId: string) {
    return callEdgeFunction('rewards', {
      action: 'claim-reward',
      reward_id: rewardId
    }, walletAddress);
  },

  // Withdraw reward balance using Edge Function
  async withdrawRewardBalance(walletAddress: string, withdrawData: {
    amount_usdt?: number;
    amount_bcc?: number;
    withdrawal_address: string;
    withdrawal_type: 'usdt' | 'bcc';
  }) {
    return callEdgeFunction('rewards', {
      action: 'withdraw-balance',
      ...withdrawData
    }, walletAddress);
  },

  // Get reward notifications using Edge Function
  async getRewardNotifications(walletAddress: string) {
    return callEdgeFunction('rewards', {
      action: 'get-notifications'
    }, walletAddress);
  },

  // Get reward timers using Edge Function
  async getRewardTimers(walletAddress: string) {
    return callEdgeFunction('rewards', {
      action: 'get-reward-timers'
    }, walletAddress);
  },

  // Create layer reward using database function
  async createLayerReward(payer_wallet: string, amount_usdt: number, nft_level: number, source_transaction_id: string) {
    const { data, error } = await supabase.rpc('create_layer_reward_claim', {
      p_nft_level: nft_level,
      p_layer: nft_level, // Assuming layer matches NFT level
      p_root_wallet: payer_wallet,
      p_triggering_member_wallet: payer_wallet,
      p_transaction_hash: source_transaction_id
    });

    return { data, error };
  },

  // Distribute layer rewards using database function
  async distributeLayerRewards(payer_wallet: string, amount_usdt: number, nft_level: number, source_transaction_id: string) {
    const { data, error } = await supabase.rpc('distribute_layer_rewards', {
      p_payer_wallet: payer_wallet,
      p_amount_usdt: amount_usdt,
      p_nft_level: nft_level,
      p_source_transaction_id: source_transaction_id
    });

    return { data, error };
  },

  // Check pending rewards using Edge Function
  async checkPendingRewards(walletAddress: string) {
    return callEdgeFunction('rewards', {
      action: 'check-pending-rewards'
    }, walletAddress);
  },
};

// === BALANCE MANAGEMENT ===
export const balanceService = {
  // Get user balance using direct database queries for real data
  async getUserBalance(walletAddress: string) {
    try {
      console.log('🔍 Getting balance for wallet:', walletAddress);
      
      // Get user balance from user_balances table
      const { data: balanceData, error: balanceError } = await supabase
        .from('user_balances')
        .select('*')
        .ilike('wallet_address', walletAddress)
        .single();

      if (balanceError && balanceError.code !== 'PGRST116') {
        console.error('❌ Error fetching balance:', balanceError);
        throw balanceError;
      }

      console.log('💰 Raw balance data:', balanceData);

      // If no balance record exists, create default one or return defaults
      if (!balanceData) {
        console.log('📝 No balance record found, returning defaults');
        return {
          success: true,
          data: {
            wallet_address: walletAddress,
            bcc_transferable: 0,
            bcc_locked: 0,
            bcc_total: 0,
            usdc_claimable: 0,
            usdc_total_earned: 0,
            last_updated: new Date().toISOString()
          }
        };
      }

      return {
        success: true,
        data: balanceData
      };
    } catch (error) {
      console.error('❌ Failed to get user balance:', error);
      return {
        success: false,
        error,
        data: null
      };
    }
  },

  // Get balance breakdown using Edge Function
  async getBalanceBreakdown(walletAddress: string) {
    return callEdgeFunction('balance', {
      action: 'breakdown',
    }, walletAddress);
  },

  // Update BCC balance using Edge Function
  async updateBccBalance(walletAddress: string, changes: {
    transferable?: number;
    restricted?: number;
    locked?: number;
  }, reason: string) {
    return callEdgeFunction('balance', {
      action: 'update-bcc',
      changes,
      reason,
    }, walletAddress);
  },
};

// === ACTIVATION PROCESSING ===
export const activationService = {
  // Complete member activation using database function
  async completeMemberActivation(walletAddress: string, activationData: {
    transactionHash: string;
    nftLevel: number;
    paymentMethod: string;
    paymentAmountUsdc: number;
    referrerWallet?: string;
  }) {
    // Use the comprehensive activation function that handles NFT, member creation, matrix placement, and rewards
    const { data, error } = await supabase.rpc('activate_member_with_nft_claim', {
      p_wallet_address: walletAddress,
      p_transaction_hash: activationData.transactionHash,
      p_payment_method: activationData.paymentMethod,
      p_nft_type: `level_${activationData.nftLevel}`
    });

    return { data, error };
  },

  // Process NFT upgrade using Edge Function
  async processNFTUpgrade(walletAddress: string, upgradeData: {
    level: number;
    transactionHash: string;
    payment_method: string;
    payment_amount_usdc: number;
    network?: string;
  }) {
    return callEdgeFunction('nft-upgrades', {
      action: 'upgrade-level',
      ...upgradeData,
      wallet_address: walletAddress
    }, walletAddress);
  },

  // Process activation rewards using database function
  async processActivationRewards(walletAddress: string, nftLevel: number) {
    const { data, error } = await supabase.rpc('process_activation_rewards', {
      p_new_member_wallet: walletAddress,
      p_activation_level: nftLevel,
      p_tx_hash: `activation_${walletAddress}_${Date.now()}`
    });

    return { data, error };
  },

  // Activate member with tier rewards using database function
  async activateMemberWithTierRewards(walletAddress: string) {
    const { data, error } = await supabase.rpc('activate_member_with_tier_rewards', {
      p_wallet_address: walletAddress
    });

    return { data, error };
  },

  // Check if member can be activated (has all requirements)
  async checkActivationEligibility(walletAddress: string) {
    try {
      // Check if user is already activated
      const { data: memberData } = await supabase
        .from('members')
        .select('is_activated, current_level')
        .ilike('wallet_address', walletAddress)
        .single();

      if (memberData?.is_activated) {
        return {
          eligible: false,
          reason: 'Member is already activated',
          data: memberData
        };
      }

      // Check if user exists in users table
      const { data: userData } = await supabase
        .from('users')
        .select('wallet_address, username, referrer_wallet')
        .ilike('wallet_address', walletAddress)
        .single();

      if (!userData) {
        return {
          eligible: false,
          reason: 'User must be registered first',
          data: null
        };
      }

      return {
        eligible: true,
        reason: 'Ready for activation',
        data: userData
      };

    } catch (error) {
      console.error('Eligibility check error:', error);
      return {
        eligible: false,
        reason: 'Error checking eligibility',
        data: null
      };
    }
  },
};

// === TRANSACTION HISTORY ===
export const transactionService = {
  // Get transaction history for a wallet
  async getTransactionHistory(walletAddress: string, limit = 50, offset = 0) {
    const transactions = [];
    let hasErrors = false;
    const errors = [];

    // Get NFT purchases from bcc_purchase_orders table
    try {
      const { data: orders, error: ordersError } = await supabase
        .from('bcc_purchase_orders')
        .select(`
          id,
          wallet_address,
          total_amount,
          currency,
          status,
          created_at,
          completed_at,
          transaction_hash,
          network,
          metadata
        `)
        .eq('wallet_address', walletAddress)
        .order('created_at', { ascending: false })
        .range(offset, offset + limit - 1);

      if (ordersError) {
        console.error('Error fetching orders:', ordersError);
        hasErrors = true;
        errors.push('Failed to load purchase history');
      } else if (orders) {
        // Transform orders to transaction format
        orders.forEach(order => {
          transactions.push({
            id: `order_${order.id}`,
            type: 'nft_purchase' as const,
            category: 'debit' as const,
            amount: order.total_amount,
            currency: order.currency as 'USDT' | 'USDC',
            status: order.status as 'pending' | 'completed' | 'failed' | 'cancelled',
            title: `NFT Level ${order.metadata?.level || 'Unknown'} Purchase`,
            description: `Purchased membership NFT Level ${order.metadata?.level || 'Unknown'}`,
            created_at: order.created_at,
            completed_at: order.completed_at,
            transaction_hash: order.transaction_hash,
            network: order.network,
            metadata: order.metadata
          });
        });
      }
    } catch (error) {
      console.error('Error in orders query:', error);
      hasErrors = true;
      errors.push('Failed to load purchase history');
    }

    // Get reward claims from reward_claims table
    try {
      const { data: rewards, error: rewardsError } = await supabase
        .from('reward_claims')
        .select(`
          id,
          claimer_wallet,
          amount,
          currency,
          status,
          created_at,
          claimed_at,
          matrix_layer,
          reward_type
        `)
        .ilike('claimer_wallet', walletAddress)
        .order('created_at', { ascending: false })
        .range(offset, offset + limit - 1);

      if (rewardsError) {
        console.error('Error fetching rewards:', rewardsError);
        hasErrors = true;
        errors.push('Failed to load reward history');
      } else if (rewards) {
        // Transform reward claims to transaction format
        rewards.forEach(reward => {
          transactions.push({
            id: `reward_${reward.id}`,
            type: 'reward_claim' as const,
            category: 'credit' as const,
            amount: reward.amount,
            currency: reward.currency as 'USDT' | 'USDC' | 'BCC',
            status: reward.status as 'pending' | 'completed' | 'failed' | 'cancelled',
            title: `Layer ${reward.matrix_layer} Reward ${reward.status === 'completed' ? 'Claimed' : 'Pending'}`,
            description: `${reward.reward_type || 'Matrix'} reward from layer ${reward.matrix_layer}`,
            created_at: reward.created_at,
            completed_at: reward.claimed_at,
            metadata: { 
              layer: reward.matrix_layer, 
              reward_type: reward.reward_type 
            }
          });
        });
      }
    } catch (error) {
      console.error('Error in rewards query:', error);
      hasErrors = true;
      errors.push('Failed to load reward history');
    }

    // Sort combined transactions by date
    transactions.sort((a, b) => new Date(b.created_at).getTime() - new Date(a.created_at).getTime());

    return { 
      data: transactions.slice(0, limit), 
      error: hasErrors ? { message: errors.join(', ') } : null,
      partialData: hasErrors && transactions.length > 0
    };
  },

  // Get transaction statistics
  async getTransactionStats(walletAddress: string) {
    try {
      // Get total spent on NFTs
      const { data: ordersData } = await supabase
        .from('bcc_purchase_orders')
        .select('total_amount, status')
        .eq('wallet_address', walletAddress)
        .eq('status', 'completed');

      const totalSpent = ordersData?.reduce((sum, order) => sum + order.total_amount, 0) || 0;

      // Get total rewards claimed
      const { data: rewardsData } = await supabase
        .from('reward_claims')
        .select('amount, status')
        .ilike('claimer_wallet', walletAddress)
        .eq('status', 'completed');

      const totalRewards = rewardsData?.reduce((sum, reward) => sum + reward.amount, 0) || 0;

      // Get transaction counts
      const { count: totalTransactions } = await supabase
        .from('bcc_purchase_orders')
        .select('*', { count: 'exact', head: true })
        .eq('wallet_address', walletAddress);

      const { count: rewardTransactions } = await supabase
        .from('reward_claims')
        .select('*', { count: 'exact', head: true })
        .ilike('claimer_wallet', walletAddress);

      return {
        totalSpent,
        totalRewards,
        totalTransactions: (totalTransactions || 0) + (rewardTransactions || 0),
        netEarnings: totalRewards - totalSpent
      };
    } catch (error) {
      console.error('Error fetching transaction stats:', error);
      return {
        totalSpent: 0,
        totalRewards: 0,
        totalTransactions: 0,
        netEarnings: 0
      };
    }
  },
};


export default supabase;<|MERGE_RESOLUTION|>--- conflicted
+++ resolved
@@ -156,8 +156,7 @@
     }
   },
 
-<<<<<<< HEAD
-  // Check if user is activated member - database first, then blockchain fallback
+
   async isActivatedMember(walletAddress: string) {
     try {
       // First check database activation status using get-member-info action
@@ -189,72 +188,13 @@
       
       const memberData = chainResult.member || null;
       const isActivated = chainResult.hasNFT || (memberData?.current_level > 0) || false;
-=======
-  // Check if user is activated member using Thirdweb-powered NFT verification
-  async isActivatedMember(walletAddress: string) {
-    try {
-      // First check on-chain NFT ownership using Thirdweb
-      const nftResult = await callEdgeFunction('activate-membership', {
-        action: 'check-nft-ownership',
-        level: 1
-      }, walletAddress);
-      
-      // Get database membership info
-      const { data: memberData, error: memberError } = await this.supabase
-        .from('members')
-        .select('current_level, wallet_address, activation_time, referrer_wallet')
-        .eq('wallet_address', walletAddress)
-        .single();
-      
-      let isActivated = false;
-      let activationSource = '';
-      
-      // Priority 1: On-chain NFT verification (most reliable)
-      if (nftResult.success && nftResult.hasNFT) {
-        isActivated = true;
-        activationSource = 'on-chain NFT verified via Thirdweb';
-        console.log('✅ Activation confirmed via on-chain NFT ownership');
-      }
-      // Priority 2: Database membership record (fallback)
-      else if (!memberError && memberData && memberData.current_level > 0) {
-        isActivated = true;
-        activationSource = 'database membership record';
-        console.log('✅ Activation confirmed via database membership record');
-      }
-      // Priority 3: Check legacy activation via check_existing
-      else {
-        console.log('🔄 No NFT or database record found, checking legacy activation...');
-        try {
-          const legacyResult = await callEdgeFunction('activate-membership', {
-            transactionHash: 'check_existing',
-            level: 1
-          }, walletAddress);
-          
-          if (legacyResult.success && (legacyResult.hasNFT || legacyResult.member?.current_level > 0)) {
-            isActivated = true;
-            activationSource = 'legacy activation check';
-            // Use legacy member data if we don't have it from direct query
-            if (!memberData && legacyResult.member) {
-              memberData = legacyResult.member;
-            }
-          }
-        } catch (legacyError) {
-          console.warn('Legacy activation check failed:', legacyError);
-        }
-      }
->>>>>>> 3c9f61d5
+
       
       console.log(`🔍 Final activation status for ${walletAddress}:`, { 
         isActivated, 
-        activationSource,
         level: memberData?.current_level,
-<<<<<<< HEAD
         hasNFT: chainResult.hasNFT,
         source: 'blockchain'
-=======
-        hasOnChainNFT: nftResult.hasNFT,
-        nftBalance: nftResult.balance
->>>>>>> 3c9f61d5
       });
       
       return { 
