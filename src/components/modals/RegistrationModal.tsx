--- conflicted
+++ resolved
@@ -1,8 +1,5 @@
-<<<<<<< HEAD
-import { useState, useEffect } from 'react';
-=======
+
 import React, { useState, useEffect } from 'react';
->>>>>>> 3c9f61d5
 import { Dialog, DialogContent, DialogHeader, DialogTitle } from '../ui/dialog';
 import { Button } from '../ui/button';
 import { Input } from '../ui/input';
