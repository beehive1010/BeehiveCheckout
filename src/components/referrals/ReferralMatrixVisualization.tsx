import React, { useState, useEffect } from 'react';
import { Card, CardContent, CardHeader, CardTitle } from '@/components/ui/card';
import { Button } from '@/components/ui/button';
import { Badge } from '@/components/ui/badge';
import { Tabs, TabsContent, TabsList, TabsTrigger } from '@/components/ui/tabs';
import { 
  Users, 
  Eye, 
  Share, 
  Copy, 
  ZoomIn, 
  ZoomOut, 
  RotateCcw,
  Crown,
  User,
  UserPlus
} from 'lucide-react';
import { useWallet } from '@/hooks/useWallet';
import { supabase } from '@/lib/supabase';
import { toast } from 'react-hot-toast';
import { useI18n } from '@/contexts/I18nContext';

interface MatrixMember {
  walletAddress: string;
  username?: string;
  level: number;
  layer: number;
  position: number;
  isActive: boolean;
  placedAt: string;
  downlineCount: number;
}

interface MatrixData {
  rootWallet: string;
  members: MatrixMember[];
  totalLayers: number;
  totalMembers: number;
  myPosition?: {
    layer: number;
    position: number;
    parent?: string;
  };
}

interface ReferralMatrixVisualizationProps {
  rootWallet?: string;
  maxLayers?: number;
}

const ReferralMatrixVisualization: React.FC<ReferralMatrixVisualizationProps> = ({ 
  rootWallet,
  maxLayers = 19 
}) => {
  const { walletAddress, isConnected } = useWallet();
  const { t } = useI18n();
  const [loading, setLoading] = useState(false);
  const [matrixData, setMatrixData] = useState<MatrixData | null>(null);
  const [selectedLayer, setSelectedLayer] = useState(1);
  const [zoomLevel, setZoomLevel] = useState(1);
  const [viewMode, setViewMode] = useState<'layer' | 'grid'>('layer');
  const [referralLink, setReferralLink] = useState('');
  const [selectedMember, setSelectedMember] = useState<MatrixMember | null>(null);

  const effectiveRootWallet = rootWallet || walletAddress;

  useEffect(() => {
    if (isConnected && effectiveRootWallet) {
      loadMatrixData();
      generateReferralLink();
    }
  }, [isConnected, effectiveRootWallet]);

  const loadMatrixData = async () => {
    if (!effectiveRootWallet) return;

    try {
      setLoading(true);

      // Get matrix data from individual_matrix_placements table
      const { data: matrixPlacements, error } = await supabase
        .from('individual_matrix_placements')
        .select(`
          member_wallet,
          layer_in_owner_matrix,
          position_in_layer,
<<<<<<< HEAD
          placed_at
=======
          placed_at,
          members!member_wallet (
            current_level,
            activation_rank
          ),
          users!member_wallet (
            username
          )
>>>>>>> af9b472e
        `)
        .eq('matrix_owner', effectiveRootWallet)
        .order('layer_in_owner_matrix')
        .order('position_in_layer');

<<<<<<< HEAD
      // Get additional member info separately
      const memberWallets = matrixPlacements?.map(p => p.member_wallet) || [];
      let memberInfo = new Map();
      let userInfo = new Map();

      if (memberWallets.length > 0) {
        // Get member data
        const { data: membersData } = await supabase
          .from('members')
          .select('wallet_address, current_level, activation_rank')
          .in('wallet_address', memberWallets);

        // Get user data  
        const { data: usersData } = await supabase
          .from('users')
          .select('wallet_address, username')
          .in('wallet_address', memberWallets);

        membersData?.forEach(member => {
          memberInfo.set(member.wallet_address, member);
        });

        usersData?.forEach(user => {
          userInfo.set(user.wallet_address, user);
        });
      }

      if (error) {
        throw new Error(`Failed to load matrix data: ${error.message}`);
      }

      // Transform data to MatrixMember format
      const members: MatrixMember[] = matrixPlacements?.map(placement => {
        // Convert position from L/M/R to 1/2/3 for internal use
        let positionNumber = 0;
        if (placement.position_in_layer === 'L') positionNumber = 1;
        else if (placement.position_in_layer === 'M') positionNumber = 2;
        else if (placement.position_in_layer === 'R') positionNumber = 3;
        else positionNumber = parseInt(placement.position_in_layer || '0');

        const member = memberInfo.get(placement.member_wallet);
        const user = userInfo.get(placement.member_wallet);

        return {
          walletAddress: placement.member_wallet,
          username: user?.username,
          level: member?.current_level || 1,
          layer: placement.layer_in_owner_matrix,
          position: positionNumber,
          isActive: (member?.current_level || 0) > 0,
          placedAt: placement.placed_at,
          downlineCount: 0 // TODO: Calculate downline count
        };
      }) || [];
=======
      if (error) {
        throw new Error(`Failed to load matrix data: ${error.message}`);
      }

      // Transform data to MatrixMember format
      const members: MatrixMember[] = matrixPlacements?.map(placement => ({
        walletAddress: placement.member_wallet,
        username: placement.users?.username,
        level: placement.members?.current_level || 1,
        layer: placement.layer_in_owner_matrix,
        position: parseInt(placement.position_in_layer || '0'),
        isActive: (placement.members?.current_level || 0) > 0,
        placedAt: placement.placed_at,
        downlineCount: 0 // TODO: Calculate downline count
      })) || [];
>>>>>>> af9b472e

      // Create matrix data structure
      const totalLayers = Math.max(...members.map(m => m.layer), 0);
      const totalMembers = members.length;

      const matrixData: MatrixData = {
        rootWallet: effectiveRootWallet,
        members,
        totalLayers,
        totalMembers,
        myPosition: members.find(m => m.walletAddress === walletAddress) ? {
          layer: members.find(m => m.walletAddress === walletAddress)!.layer,
          position: members.find(m => m.walletAddress === walletAddress)!.position
        } : undefined
      };

      setMatrixData(matrixData);

    } catch (error) {
      console.error('Failed to load matrix data:', error);
      toast.error(t('membershipSystem.matrix.errors.loadFailed'));
    } finally {
      setLoading(false);
    }
  };

  const generateReferralLink = async () => {
    if (!walletAddress) return;

    const baseUrl = window.location.origin;
    const referralUrl = `${baseUrl}?ref=${walletAddress}`;
    setReferralLink(referralUrl);
  };

  const copyReferralLink = async () => {
    try {
      await navigator.clipboard.writeText(referralLink);
      toast.success(t('membershipSystem.matrix.success.linkCopied'));
    } catch (error) {
      toast.error(t('membershipSystem.matrix.errors.copyFailed'));
    }
  };

  const shareReferralLink = async () => {
    if (navigator.share) {
      try {
        await navigator.share({
          title: t('membershipSystem.matrix.share.title'),
          text: t('membershipSystem.matrix.share.text'),
          url: referralLink
        });
      } catch (error) {
        console.log('Share cancelled');
      }
    } else {
      copyReferralLink();
    }
  };

  const handleMemberClick = (member: MatrixMember) => {
    setSelectedMember(member);
    // 可以在这里添加查看该用户下级的逻辑
    toast.success(`查看 ${member.username || member.walletAddress.slice(0, 8)} 的详细信息`);
  };

  const renderMatrixNode = (member: MatrixMember | null, layer: number, position: number) => {
    const isEmpty = !member;
    const isMe = member?.walletAddress === walletAddress;
    const isRoot = layer === 0;
    
    return (
      <div
        key={`${layer}-${position}`}
        className={`
          relative p-3 rounded-lg border-2 transition-all duration-200 cursor-pointer
          ${isEmpty ? 'border-dashed border-muted bg-muted/20' : ''}
          ${isMe ? 'border-honey bg-honey/10' : ''}
          ${isRoot ? 'border-purple-500 bg-purple-500/10' : ''}
          ${member && !isMe && !isRoot ? 'border-primary bg-primary/5 hover:bg-primary/10' : ''}
          ${!isEmpty ? 'hover:scale-105' : ''}
        `}
        style={{
          minWidth: `${80 * zoomLevel}px`,
          minHeight: `${60 * zoomLevel}px`,
        }}
      >
        {isEmpty ? (
          <div className="text-center text-muted-foreground">
            <UserPlus className="h-6 w-6 mx-auto mb-1" />
            <div className="text-xs">{t('membershipSystem.matrix.visualization.available')}</div>
          </div>
        ) : (
          <div className="text-center">
            <div className="flex items-center justify-center mb-1">
              {isRoot && <Crown className="h-4 w-4 text-purple-500 mr-1" />}
              {isMe && <Badge variant="secondary" className="text-xs">{t('membershipSystem.matrix.visualization.you')}</Badge>}
              <User className="h-4 w-4" />
            </div>
            <div className="text-xs font-semibold truncate">
              {member.username || `${member.walletAddress.slice(0, 6)}...`}
            </div>
            <div className="text-xs text-muted-foreground">
              L{member.level} • {member.downlineCount} refs
            </div>
            <div className={`text-xs ${member.isActive ? 'text-green-500' : 'text-orange-500'}`}>
              {member.isActive ? t('membershipSystem.matrix.visualization.active') : t('membershipSystem.matrix.visualization.inactive')}
            </div>
          </div>
        )}
      </div>
    );
  };

  const renderLayerView = () => {
    if (!matrixData) return null;

    const layerMembers = matrixData.members.filter(m => m.layer === selectedLayer);
    
    // 对于Layer 1，显示L、M、R三个位置
    if (selectedLayer === 1) {
      const leftMember = layerMembers.find(m => m.position === 1);
      const middleMember = layerMembers.find(m => m.position === 2);
      const rightMember = layerMembers.find(m => m.position === 3);

      return (
        <div className="space-y-6">
          <div className="text-center">
            <Badge variant="outline" className="text-lg px-4 py-2">
              Layer {selectedLayer} ({layerMembers.length}/3)
            </Badge>
          </div>
          
          <div className="flex justify-center items-center gap-8">
            <div className="text-center">
              <div className="text-sm font-medium mb-2 text-muted-foreground">LEFT</div>
              {renderMatrixNode(leftMember || null, selectedLayer, 1)}
            </div>
            
            <div className="text-center">
              <div className="text-sm font-medium mb-2 text-muted-foreground">MIDDLE</div>
              {renderMatrixNode(middleMember || null, selectedLayer, 2)}
            </div>
            
            <div className="text-center">
              <div className="text-sm font-medium mb-2 text-muted-foreground">RIGHT</div>
              {renderMatrixNode(rightMember || null, selectedLayer, 3)}
            </div>
          </div>
        </div>
      );
    }

    // 对于更高层级，按L-M-R模式分组显示
    const positions = ['L', 'M', 'R'];
    const positionGroups = positions.map(pos => ({
      position: pos,
      members: layerMembers.filter(m => {
        if (pos === 'L') return m.position >= 1 && m.position <= Math.pow(3, selectedLayer-1);
        if (pos === 'M') return m.position > Math.pow(3, selectedLayer-1) && m.position <= Math.pow(3, selectedLayer-1) * 2;
        return m.position > Math.pow(3, selectedLayer-1) * 2;
      })
    }));

    return (
      <div className="space-y-6">
        <div className="text-center">
          <Badge variant="outline" className="text-lg px-4 py-2">
            Layer {selectedLayer} ({layerMembers.length}/{Math.pow(3, selectedLayer)})
          </Badge>
        </div>
        
        <div className="grid grid-cols-1 md:grid-cols-3 gap-6">
          {positionGroups.map(group => (
            <div key={group.position} className="space-y-4">
              <div className="text-center">
                <Badge 
                  variant="outline" 
                  className={`
                    ${group.position === 'L' ? 'border-green-400 text-green-400' : 
                      group.position === 'M' ? 'border-blue-400 text-blue-400' : 
                      'border-purple-400 text-purple-400'}
                  `}
                >
                  {group.position === 'L' ? 'LEFT LEG' : 
                   group.position === 'M' ? 'MIDDLE LEG' : 
                   'RIGHT LEG'} ({group.members.length})
                </Badge>
                <div className="text-sm text-muted-foreground mt-1">
                  {group.members.length} members
                </div>
              </div>
              
              <div className="grid grid-cols-1 gap-3">
                {group.members.slice(0, 6).map(member => (
                  <div key={member.walletAddress} className="cursor-pointer" onClick={() => handleMemberClick(member)}>
                    {renderMatrixNode(member, selectedLayer, member.position)}
                  </div>
                ))}
                {group.members.length > 6 && (
                  <div className="text-center p-3 border-2 border-dashed border-muted rounded-lg">
                    <div className="text-sm text-muted-foreground">
                      +{group.members.length - 6} more members
                    </div>
                  </div>
                )}
              </div>
            </div>
          ))}
        </div>
      </div>
    );
  };

  const renderGridView = () => {
    if (!matrixData) return null;

    return (
      <div className="grid grid-cols-2 md:grid-cols-3 lg:grid-cols-4 gap-4">
        {matrixData.members
          .filter(m => m.layer <= selectedLayer)
          .map(member => renderMatrixNode(member, member.layer, member.position))
        }
      </div>
    );
  };

  const renderStats = () => {
    if (!matrixData) return null;

    const layerStats = [];
    for (let layer = 1; layer <= maxLayers; layer++) {
      const layerMembers = matrixData.members.filter(m => m.layer === layer);
      const maxPositions = Math.pow(3, layer);
      const fillPercentage = (layerMembers.length / maxPositions) * 100;

      layerStats.push(
        <div key={layer} className="space-y-2">
          <div className="flex justify-between text-sm">
            <span>Layer {layer}</span>
            <span>{layerMembers.length}/{maxPositions}</span>
          </div>
          <div className="w-full bg-muted rounded-full h-2">
            <div 
              className="bg-honey h-2 rounded-full transition-all duration-300"
              style={{ width: `${fillPercentage}%` }}
            />
          </div>
        </div>
      );
    }

    return layerStats;
  };

  if (!isConnected) {
    return (
      <Card>
        <CardContent className="p-8 text-center">
          <Users className="mx-auto h-12 w-12 text-muted-foreground mb-4" />
          <h2 className="text-xl font-semibold mb-2">{t('membershipSystem.wallet.connectTitle')}</h2>
          <p className="text-muted-foreground">
            {t('membershipSystem.matrix.connectDescription')}
          </p>
        </CardContent>
      </Card>
    );
  }

  return (
    <div className="w-full max-w-7xl mx-auto space-y-6">
      {/* Header Controls */}
      <Card>
        <CardHeader>
          <div className="flex flex-col md:flex-row md:items-center justify-between gap-4">
            <CardTitle className="flex items-center gap-2">
              <Users className="h-5 w-5" />
              {t('membershipSystem.matrix.title')}
              {matrixData && (
                <Badge variant="secondary">
                  {t('membershipSystem.matrix.stats.totalMembers', { count: matrixData.totalMembers })}
                </Badge>
              )}
            </CardTitle>
            
            <div className="flex items-center gap-2">
              <Button
                variant="outline"
                size="sm"
                onClick={() => setZoomLevel(Math.max(0.5, zoomLevel - 0.25))}
              >
                <ZoomOut className="h-4 w-4" />
              </Button>
              
              <Button
                variant="outline"
                size="sm"
                onClick={() => setZoomLevel(Math.min(2, zoomLevel + 0.25))}
              >
                <ZoomIn className="h-4 w-4" />
              </Button>
              
              <Button
                variant="outline"
                size="sm"
                onClick={() => setZoomLevel(1)}
              >
                <RotateCcw className="h-4 w-4" />
              </Button>
              
              <Button
                variant="outline"
                size="sm"
                onClick={() => setViewMode(viewMode === 'layer' ? 'grid' : 'layer')}
              >
                <Eye className="h-4 w-4" />
                {viewMode === 'layer' ? 'Grid View' : 'Layer View'}
              </Button>
            </div>
          </div>
        </CardHeader>
      </Card>

      <div className="grid grid-cols-1 lg:grid-cols-4 gap-6">
        {/* Matrix Visualization */}
        <div className="lg:col-span-3">
          <Card>
            <CardHeader>
              <div className="flex items-center justify-between">
                <div className="flex items-center gap-2">
                  <label className="text-sm font-medium">{t('membershipSystem.matrix.controls.viewLayer')}</label>
                  <select
                    value={selectedLayer}
                    onChange={(e) => setSelectedLayer(Number(e.target.value))}
                    className="px-2 py-1 border rounded text-sm"
                  >
                    {Array.from({ length: maxLayers }, (_, i) => i + 1).map(layer => (
                      <option key={layer} value={layer}>
                        {t('membershipSystem.matrix.visualization.layerNumber', { layer })}
                      </option>
                    ))}
                  </select>
                </div>

                {matrixData?.myPosition && (
                  <Badge variant="secondary">
                    {t('membershipSystem.matrix.stats.yourPosition', { layer: matrixData.myPosition.layer, position: matrixData.myPosition.position })}
                  </Badge>
                )}
              </div>
            </CardHeader>
            <CardContent>
              <div className="overflow-auto max-h-[600px]">
                {viewMode === 'layer' ? renderLayerView() : renderGridView()}
              </div>
            </CardContent>
          </Card>
        </div>

        {/* Statistics & Controls */}
        <div className="space-y-6">
          {/* Layer Statistics */}
          <Card>
            <CardHeader>
              <CardTitle className="text-sm">{t('membershipSystem.matrix.layerFillStatus')}</CardTitle>
            </CardHeader>
            <CardContent className="space-y-4">
              {renderStats()}
            </CardContent>
          </Card>

          {/* Referral Link */}
          <Card>
            <CardHeader>
              <CardTitle className="text-sm">{t('membershipSystem.matrix.referralLink.title')}</CardTitle>
            </CardHeader>
            <CardContent className="space-y-3">
              <div className="flex gap-2">
                <input
                  type="text"
                  value={referralLink}
                  readOnly
                  className="flex-1 px-2 py-1 text-xs bg-muted border rounded"
                />
                <Button size="sm" variant="outline" onClick={copyReferralLink}>
                  <Copy className="h-3 w-3" />
                </Button>
              </div>
              
              <Button
                onClick={shareReferralLink}
                className="w-full"
                size="sm"
              >
                <Share className="h-4 w-4 mr-2" />
                {t('membershipSystem.matrix.referralLink.share')}
              </Button>
            </CardContent>
          </Card>

          {/* Quick Stats */}
          <Card>
            <CardHeader>
              <CardTitle className="text-sm">{t('membershipSystem.matrix.quickStats.title')}</CardTitle>
            </CardHeader>
            <CardContent className="space-y-3 text-sm">
              {matrixData && (
                <>
                  <div className="flex justify-between">
                    <span>{t('membershipSystem.matrix.quickStats.totalMembers')}</span>
                    <span className="font-semibold">{matrixData.totalMembers}</span>
                  </div>
                  <div className="flex justify-between">
                    <span>{t('membershipSystem.matrix.quickStats.activeLayers')}</span>
                    <span className="font-semibold">
                      {Math.max(...matrixData.members.map(m => m.layer))}
                    </span>
                  </div>
                  <div className="flex justify-between">
                    <span>{t('membershipSystem.matrix.quickStats.yourDirectRefs')}</span>
                    <span className="font-semibold">
                      {matrixData.members.filter(m => m.layer === 1).length}
                    </span>
                  </div>
                  <div className="flex justify-between">
                    <span>{t('membershipSystem.matrix.quickStats.matrixDepth')}</span>
                    <span className="font-semibold">{t('membershipSystem.matrix.quickStats.layersCount', { count: maxLayers })}</span>
                  </div>
                </>
              )}
            </CardContent>
          </Card>
        </div>
      </div>
    </div>
  );
};

export default ReferralMatrixVisualization;<|MERGE_RESOLUTION|>--- conflicted
+++ resolved
@@ -84,9 +84,6 @@
           member_wallet,
           layer_in_owner_matrix,
           position_in_layer,
-<<<<<<< HEAD
-          placed_at
-=======
           placed_at,
           members!member_wallet (
             current_level,
@@ -95,68 +92,11 @@
           users!member_wallet (
             username
           )
->>>>>>> af9b472e
         `)
         .eq('matrix_owner', effectiveRootWallet)
         .order('layer_in_owner_matrix')
         .order('position_in_layer');
 
-<<<<<<< HEAD
-      // Get additional member info separately
-      const memberWallets = matrixPlacements?.map(p => p.member_wallet) || [];
-      let memberInfo = new Map();
-      let userInfo = new Map();
-
-      if (memberWallets.length > 0) {
-        // Get member data
-        const { data: membersData } = await supabase
-          .from('members')
-          .select('wallet_address, current_level, activation_rank')
-          .in('wallet_address', memberWallets);
-
-        // Get user data  
-        const { data: usersData } = await supabase
-          .from('users')
-          .select('wallet_address, username')
-          .in('wallet_address', memberWallets);
-
-        membersData?.forEach(member => {
-          memberInfo.set(member.wallet_address, member);
-        });
-
-        usersData?.forEach(user => {
-          userInfo.set(user.wallet_address, user);
-        });
-      }
-
-      if (error) {
-        throw new Error(`Failed to load matrix data: ${error.message}`);
-      }
-
-      // Transform data to MatrixMember format
-      const members: MatrixMember[] = matrixPlacements?.map(placement => {
-        // Convert position from L/M/R to 1/2/3 for internal use
-        let positionNumber = 0;
-        if (placement.position_in_layer === 'L') positionNumber = 1;
-        else if (placement.position_in_layer === 'M') positionNumber = 2;
-        else if (placement.position_in_layer === 'R') positionNumber = 3;
-        else positionNumber = parseInt(placement.position_in_layer || '0');
-
-        const member = memberInfo.get(placement.member_wallet);
-        const user = userInfo.get(placement.member_wallet);
-
-        return {
-          walletAddress: placement.member_wallet,
-          username: user?.username,
-          level: member?.current_level || 1,
-          layer: placement.layer_in_owner_matrix,
-          position: positionNumber,
-          isActive: (member?.current_level || 0) > 0,
-          placedAt: placement.placed_at,
-          downlineCount: 0 // TODO: Calculate downline count
-        };
-      }) || [];
-=======
       if (error) {
         throw new Error(`Failed to load matrix data: ${error.message}`);
       }
@@ -172,7 +112,6 @@
         placedAt: placement.placed_at,
         downlineCount: 0 // TODO: Calculate downline count
       })) || [];
->>>>>>> af9b472e
 
       // Create matrix data structure
       const totalLayers = Math.max(...members.map(m => m.layer), 0);
