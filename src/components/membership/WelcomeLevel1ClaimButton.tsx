--- conflicted
+++ resolved
@@ -33,13 +33,7 @@
   
   // Fixed Level 1 pricing and info
   const LEVEL_1_PRICE_USDC = 130;
-<<<<<<< HEAD
-  // Your custom USDT token uses 18 decimals (ERC20 standard)
   const LEVEL_1_PRICE_WEI = BigInt(LEVEL_1_PRICE_USDC) * BigInt('1000000000000000000'); // 130 * 10^18
-=======
-  // USDC typically has 6 decimals, not 18
-  const LEVEL_1_PRICE_WEI = BigInt(LEVEL_1_PRICE_USDC) * BigInt('1000000'); // 130 * 10^6 for USDC
->>>>>>> 20553a92
   
   const API_BASE = 'https://cvqibjcbfrwsgkvthccp.supabase.co/functions/v1';
   const PAYMENT_TOKEN_CONTRACT = import.meta.env.VITE_USDT_TESTNET; // Use env variable for custom USDT
@@ -323,11 +317,7 @@
         });
         
         if (tokenBalance < LEVEL_1_PRICE_WEI) {
-<<<<<<< HEAD
-          throw new Error(`Insufficient USDT balance. You have ${(Number(tokenBalance) / 1e18).toFixed(2)} USDT but need ${LEVEL_1_PRICE_USDC} USDT for Level 1`);
-=======
-          throw new Error(`Insufficient USDC balance. You have ${(Number(tokenBalance) / 1e6).toFixed(2)} USDC but need ${LEVEL_1_PRICE_USDC} USDC for Level 1`);
->>>>>>> 20553a92
+          throw new Error(`Insufficient USDC balance. You have ${(Number(tokenBalance) / 1e18).toFixed(2)} USDC but need ${LEVEL_1_PRICE_USDC} USDC for Level 1`);
         }
       } catch (balanceError: any) {
         if (balanceError.message.includes('Insufficient USDC')) {
@@ -345,7 +335,7 @@
         spender: NFT_CONTRACT
       });
       
-      console.log(`💰 Current allowance: ${Number(currentAllowance) / 1e6} USDC, Required: ${LEVEL_1_PRICE_USDC} USDC`);
+      console.log(`💰 Current allowance: ${Number(currentAllowance) / 1e18} USDC, Required: ${LEVEL_1_PRICE_USDC} USDC`);
       
       if (currentAllowance < LEVEL_1_PRICE_WEI) {
         console.log('💰 Requesting USDC approval...');
@@ -380,10 +370,10 @@
           spender: NFT_CONTRACT
         });
         
-        console.log(`✅ New allowance after approval: ${Number(newAllowance) / 1e6} USDC`);
+        console.log(`✅ New allowance after approval: ${Number(newAllowance) / 1e18} USDC`);
         
         if (newAllowance < LEVEL_1_PRICE_WEI) {
-          throw new Error(`Approval failed. Current allowance: ${Number(newAllowance) / 1e6} USDC, Required: ${LEVEL_1_PRICE_USDC} USDC`);
+          throw new Error(`Approval failed. Current allowance: ${Number(newAllowance) / 1e18} USDC, Required: ${LEVEL_1_PRICE_USDC} USDC`);
         }
       } else {
         console.log('✅ Sufficient allowance already exists');
@@ -393,32 +383,12 @@
       console.log('🎁 Claiming Level 1 NFT...');
       setCurrentStep(t('claim.mintingNFT'));
       
-      // Debug: Log contract details
-      console.log('📋 Contract details:', {
-        nftContractAddress: NFT_CONTRACT,
-        paymentTokenAddress: PAYMENT_TOKEN_CONTRACT,
-        priceWei: LEVEL_1_PRICE_WEI.toString(),
-        priceUSDC: LEVEL_1_PRICE_USDC,
-        walletAddress: account.address
-      });
-      
-      // Try multiple claim function signatures to find the right one
+      // Try the simplest claim function signature first
       let claimTransaction;
-      const claimMethods = [
-        // Method 1: Simple claim without proof
-        {
-          signature: "function claim(address to, uint256 tokenId, uint256 quantity, address currency, uint256 pricePerToken) payable",
-          params: [
-            account.address,        // to
-            BigInt(1),             // tokenId (Level 1)
-            BigInt(1),             // quantity
-            PAYMENT_TOKEN_CONTRACT, // currency (USDC)
-            LEVEL_1_PRICE_WEI,     // pricePerToken
-          ]
-        },
-        // Method 2: Original claim with proof
-        {
-          signature: "function claim(address to, uint256 tokenId, uint256 quantity, address currency, uint256 pricePerToken, bytes32[] proof, uint256 maxQuantity) payable",
+      try {
+        claimTransaction = prepareContractCall({
+          contract: nftContract,
+          method: "function claim(address to, uint256 tokenId, uint256 quantity, address currency, uint256 pricePerToken, bytes32[] proof, uint256 maxQuantity) payable",
           params: [
             account.address,        // to
             BigInt(1),             // tokenId (Level 1)
@@ -428,54 +398,21 @@
             [],                    // proof (empty array)
             BigInt(1000)           // maxQuantity (large number)
           ]
-        },
-        // Method 3: Purchase function
-        {
-          signature: "function purchase(uint256 tokenId, uint256 quantity, address currency, uint256 pricePerToken) payable",
+        });
+      } catch (claimError) {
+        console.log('First claim method failed, trying alternative:', claimError);
+        // Fallback to a simpler method signature
+        claimTransaction = prepareContractCall({
+          contract: nftContract,
+          method: "function mint(address to, uint256 id, uint256 amount, bytes data) payable",
           params: [
-            BigInt(1),             // tokenId (Level 1)
-            BigInt(1),             // quantity
-            PAYMENT_TOKEN_CONTRACT, // currency (USDC)
-            LEVEL_1_PRICE_WEI,     // pricePerToken
+            account.address,        // to
+            BigInt(1),             // id (Level 1)
+            BigInt(1),             // amount
+            "0x"                   // data (empty)
           ]
-        },
-        // Method 4: Buy function
-        {
-          signature: "function buy(uint256 tokenId, uint256 amount) payable",
-          params: [
-            BigInt(1),             // tokenId (Level 1)
-            BigInt(1),             // amount
-          ]
-        }
-      ];
-      
-      let methodIndex = 0;
-      for (const method of claimMethods) {
-        try {
-          console.log(`🔧 Trying claim method ${methodIndex + 1}: ${method.signature.split('(')[0]}`);
-          claimTransaction = prepareContractCall({
-            contract: nftContract,
-            method: method.signature,
-            params: method.params
-          });
-          console.log(`✅ Successfully prepared transaction with method ${methodIndex + 1}`);
-          break;
-        } catch (prepareError) {
-          console.log(`❌ Method ${methodIndex + 1} failed:`, prepareError);
-          methodIndex++;
-          if (methodIndex === claimMethods.length) {
-            throw new Error('All claim methods failed to prepare transaction');
-          }
-        }
-      }
-
-      // Add additional debugging before sending transaction
-      console.log('📤 About to send claim transaction...');
-      console.log('📋 Transaction details:', {
-        contractAddress: NFT_CONTRACT,
-        methodUsed: methodIndex + 1,
-        gasless: false
-      });
+        });
+      }
 
       const claimTxResult = await sendTransactionWithRetry(
         claimTransaction,
