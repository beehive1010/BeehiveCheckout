import React, {useCallback, useEffect, useRef, useState} from 'react';
import {useWallet} from '../hooks/useWallet';
import {useI18n} from '../contexts/I18nContext';
import {useLocation} from 'wouter';
import {useToast} from '../hooks/use-toast';
import Navigation from '../components/shared/Navigation';
import {supabase} from '../lib/supabase';
import {Award, DollarSign, Plus, RefreshCw, Users} from 'lucide-react';
import UserProfile from '../components/dashboard/UserProfile';
import PremiumDataCard from '../components/dashboard/PremiumDataCard';
import ReferralLinkCard from '../components/dashboard/ReferralLinkCard';
import QuickNavigationCard from '../components/dashboard/QuickNavigationCard';
import '../components/dashboard/dashboard.css';

interface SimpleDashboardData {
  bccBalance: number;        // BCC总余额 
  bccLocked: number;         // BCC锁仓
  bccTransferable: number;   // BCC可转账
  directReferrals: number;   // 直推人数
  totalTeamSize: number;     // 团队总人数
  maxLayer: number;          // 最大安置层级
  totalRewards: number;      // 总奖励
  pendingRewards: number;    // 待领取奖励
  claimableRewards: number;  // 可领取奖励
  lastUpdated: string;       // 最后更新时间
}

interface DataLoadState {
  balance: boolean;
  matrix: boolean;
  rewards: boolean;
}

export default function Dashboard() {
  const { userData, walletAddress } = useWallet();
  const { t } = useI18n();
  const { toast } = useToast();
  const [, setLocation] = useLocation();
  const [data, setData] = useState<SimpleDashboardData>({
    bccBalance: 0,
    bccLocked: 0,
    bccTransferable: 0,
    directReferrals: 0,
    totalTeamSize: 0,
    maxLayer: 0,
    totalRewards: 0,
    pendingRewards: 0,
    claimableRewards: 0,
    lastUpdated: new Date().toISOString()
  });
  const [loading, setLoading] = useState(true);
  const [loadingState, setLoadingState] = useState<DataLoadState>({
    balance: true,
    matrix: true,
    rewards: true
  });
  const [refreshing, setRefreshing] = useState(false);
  const [error, setError] = useState<string | null>(null);
  const retryCountRef = useRef(0);
  const maxRetries = 3;

  // Debug effect to log data changes
  useEffect(() => {
    console.log('🔄 Dashboard data state changed:', {
      directReferrals: data.directReferrals,
      totalTeamSize: data.totalTeamSize,
      timestamp: new Date().toISOString()
    });
  }, [data.directReferrals, data.totalTeamSize]);

  // 加载余额数据 - 使用balance Supabase函数
  const loadBalanceData = useCallback(async () => {
    if (!walletAddress) return null;

    setLoadingState(prev => ({ ...prev, balance: true }));
    try {
      console.log('💰 Fetching balance using balance function for:', walletAddress);
      
      // 使用balance Supabase函数获取数据
      const { data: result, error: functionError } = await supabase.functions.invoke('balance', {
        body: {
          action: 'get-balance'
        },
        headers: {
          'x-wallet-address': walletAddress
        }
      });

      if (functionError) {
        console.error('❌ Balance function error:', functionError);
        throw new Error(`Function error: ${functionError.message}`);
      }

      console.log('💰 Raw balance data from function:', result);

      if (result.success && result.balance) {
        const balance = result.balance;
        return {
          bccTotal: balance.bcc_transferable || 0,
          bccLocked: balance.bcc_locked || 0,
          bccTransferable: balance.bcc_transferable || 0
        };
      }

      // 如果没有余额记录，返回默认值 (新成员默认余额)
      return {
        bccTotal: 500, // 显示可用余额
        bccLocked: 10350,
        bccTransferable: 500
      };
    } catch (error) {
      console.error('❌ Balance load error:', error);
      throw error;
    } finally {
      setLoadingState(prev => ({ ...prev, balance: false }));
    }
  }, [walletAddress]);

  // 加载矩阵数据 - 使用改进的referrals_stats_view
  const loadMatrixData = useCallback(async () => {
    if (!walletAddress) return null;

    setLoadingState(prev => ({ ...prev, matrix: true }));
    try {
      console.log('🌐 Fetching matrix data from referrals table for:', walletAddress);
      
      // 从多个表获取数据进行综合统计
      const [
        { data: directReferralsData },
        { data: matrixTeamData }, 
        { data: memberData }
      ] = await Promise.all([
        // 直接推荐统计
        supabase
          .from('members')
          .select('wallet_address, current_level, activation_time')
          .eq('referrer_wallet', walletAddress),
          
        // Matrix团队统计 
        supabase
          .from('referrals')
          .select('member_wallet, matrix_layer, is_direct_referral, is_spillover_placement')
          .eq('matrix_root_wallet', walletAddress),
          
        // 当前用户信息
        supabase
          .from('members')
          .select('wallet_address, current_level, activation_time')
          .eq('wallet_address', walletAddress)
          .single()
      ]);

      // 计算直接推荐数据
      const directReferrals = directReferralsData?.length || 0;
      const activatedDirectReferrals = directReferralsData?.filter(m => m.current_level > 0).length || 0;
      
      // 计算Matrix团队数据
      const totalTeamSize = matrixTeamData?.length || 0;
      const maxLayer = matrixTeamData && matrixTeamData.length > 0 
        ? Math.max(...matrixTeamData.map(m => m.matrix_layer)) 
        : 0;
      const activeLayers = matrixTeamData && matrixTeamData.length > 0
        ? new Set(matrixTeamData.map(m => m.matrix_layer)).size
        : 0;

      console.log('🌐 Matrix data calculated:', {
        directReferrals,
        activatedDirectReferrals,
        totalTeamSize,
        maxLayer,
        activeLayers
      });

      return {
        directReferrals,
        totalTeamSize,
        maxLayer,
        activatedReferrals: activatedDirectReferrals,
        totalNetworkSize: directReferrals + totalTeamSize,
        hasMatrixTeam: totalTeamSize > 0,
        activeLayers,
        totalActivatedMembers: totalTeamSize // 假设matrix团队都是激活的
      };
    } catch (error) {
      console.error('❌ Matrix load error:', error);
      throw error;
    } finally {
      setLoadingState(prev => ({ ...prev, matrix: false }));
    }
  }, [walletAddress]);

  // 加载奖励数据 - 保持简单的数据库查询
  const loadRewardData = useCallback(async () => {
    if (!walletAddress) return null;

    setLoadingState(prev => ({ ...prev, rewards: true }));
    try {
      console.log('🏆 Fetching reward data from database for:', walletAddress);
      
      // 查询奖励统计 - 使用正确的matrix_layer_rewards表
      const { data: rewardData, error: rewardError } = await supabase
        .from('matrix_layer_rewards')
        .select(`
          id,
          reward_amount,
          reward_status,
          created_at,
          expires_at,
          claimed_at,
          matrix_layer,
<<<<<<< HEAD
          reward_recipient_wallet
        `)
        .eq('reward_recipient_wallet', walletAddress) // Use correct column name
=======
          rewarded_member_wallet
        `)
        .ilike('matrix_root_wallet', walletAddress) // Use correct column name
>>>>>>> ab007f85
        .order('created_at', { ascending: false });

      if (rewardError) {
        console.error('❌ Reward query error:', rewardError);
        throw new Error(`Database error: ${rewardError.message}`);
      }

      console.log('🏆 Raw reward data from DB:', rewardData);

      if (rewardData) {
        // 计算各种奖励统计
        const claimedRewards = rewardData.filter(r => r.status === 'claimed');
        const pendingRewards = rewardData.filter(r => r.status === 'pending');
        const availableRewards = rewardData.filter(r => r.status === 'claimable');

        const totalClaimed = claimedRewards.reduce((sum, reward) => sum + Number(reward.reward_amount || 0), 0);
        const totalPending = pendingRewards.reduce((sum, reward) => sum + Number(reward.reward_amount || 0), 0);
        const totalAvailable = availableRewards.reduce((sum, reward) => sum + Number(reward.reward_amount || 0), 0);

        console.log('🏆 Calculated reward stats:', { totalClaimed, totalPending, totalAvailable });

        return {
          totalRewards: totalClaimed + totalPending + totalAvailable, // 所有奖励总和
          totalClaimed,
          totalPending,
          totalAvailable
        };
      }

      return {
        totalRewards: 0,
        totalClaimed: 0,
        totalPending: 0,
        totalAvailable: 0
      };
    } catch (error) {
      console.error('❌ Rewards load error:', error);
      throw error;
    } finally {
      setLoadingState(prev => ({ ...prev, rewards: false }));
    }
  }, [walletAddress]);

  // 主数据加载函数
  const loadDashboardData = useCallback(async () => {
    if (!walletAddress) {
      console.log('❌ No wallet address available for data loading');
      setLoading(false);
      return;
    }

    console.log('🔄 Loading dashboard data for:', walletAddress);
    setError(null);
    setLoading(true);

    try {
      // 并行加载所有数据
      const [balanceResult, matrixResult, rewardResult] = await Promise.allSettled([
        loadBalanceData(),
        loadMatrixData(), 
        loadRewardData()
      ]);

      const results = {
        balance: balanceResult.status === 'fulfilled' ? balanceResult.value : null,
        matrix: matrixResult.status === 'fulfilled' ? matrixResult.value : null,
        rewards: rewardResult.status === 'fulfilled' ? rewardResult.value : null
      };

      console.log('📊 Dashboard load results:', results);

      // 合并数据
      const dashboardData: SimpleDashboardData = {
        bccBalance: results.balance?.bccTotal || 0,
        bccLocked: results.balance?.bccLocked || 0,
        bccTransferable: results.balance?.bccTransferable || 0,
        directReferrals: results.matrix?.directReferrals || 0,
        totalTeamSize: results.matrix?.totalTeamSize || 0,
        maxLayer: results.matrix?.maxLayer || 0,
        totalRewards: results.rewards?.totalRewards || 0,
        pendingRewards: results.rewards?.totalPending || 0,
        claimableRewards: results.rewards?.totalAvailable || 0,
        lastUpdated: new Date().toISOString()
      };

      console.log('📈 Final dashboard data:', dashboardData);
      console.log('🔍 Matrix data in final dashboard:', {
        directReferrals: dashboardData.directReferrals,
        totalTeamSize: dashboardData.totalTeamSize,
        matrixResult: results.matrix
      });
      
      // Use functional update to ensure we get the latest state
      setData(prevData => {
        const newData = { ...dashboardData };
        console.log('🔄 State update: Previous data:', {
          directReferrals: prevData.directReferrals,
          totalTeamSize: prevData.totalTeamSize
        });
        console.log('🔄 State update: New data:', {
          directReferrals: newData.directReferrals,
          totalTeamSize: newData.totalTeamSize
        });
        return newData;
      });
      retryCountRef.current = 0; // 重置重试计数

    } catch (error: unknown) {
      console.error('❌ Failed to load dashboard data:', error);
      const errorMessage = error instanceof Error ? error.message : t('dashboard.errors.dataLoadFailed');
      setError(errorMessage);
      
      // 重试逻辑
      if (retryCountRef.current < maxRetries) {
        retryCountRef.current += 1;
        console.log(`🔄 Retrying... (${retryCountRef.current}/${maxRetries})`);
        setTimeout(() => loadDashboardData(), 2000 * retryCountRef.current);
      } else {
        toast({
          title: t('dashboard.errors.dataLoadFailed'),
          description: t('dashboard.errors.refreshToRetry'),
          variant: "destructive"
        });
      }
    } finally {
      setLoading(false);
      setLoadingState({ balance: false, matrix: false, rewards: false });
    }
  }, [walletAddress, t, toast, loadBalanceData, loadMatrixData, loadRewardData]);

  // 手动刷新数据
  const handleRefresh = useCallback(async () => {
    if (refreshing) return;
    
    setRefreshing(true);
    retryCountRef.current = 0;
    await loadDashboardData();
    setRefreshing(false);
    
    toast({
      title: t('dashboard.success.refreshed'),
      description: t('dashboard.success.dataUpdated'),
      duration: 2000
    });
  }, [refreshing, loadDashboardData, t, toast]);

  const copyReferralLink = () => {
    const referralLink = `${window.location.origin}/welcome?ref=${walletAddress}`;
    navigator.clipboard.writeText(referralLink);
    toast({
      title: t('dashboard.success.copied'),
      description: t('dashboard.success.linkCopiedToClipboard'),
      duration: 2000
    });
  };

  // 初始数据加载
  useEffect(() => {
    if (walletAddress) {
      loadDashboardData();
    }
  }, [walletAddress, loadDashboardData]);

  // 设置实时数据订阅
  useEffect(() => {
    if (!walletAddress) return;

    const balanceSubscription = supabase
      .channel('balance_changes')
      .on('postgres_changes', 
        { event: '*', schema: 'public', table: 'user_balances', filter: `wallet_address=ilike.${walletAddress}` },
        (payload: any) => {
          console.log('💰 Balance updated:', payload);
          loadBalanceData();
        }
      )
      .subscribe();

    const rewardSubscription = supabase
      .channel('reward_changes')
      .on('postgres_changes',
        { event: '*', schema: 'public', table: 'layer_rewards', filter: `reward_recipient_wallet=eq.${walletAddress}` },
        (payload: any) => {
          console.log('🏆 Rewards updated:', payload);
          loadRewardData();
        }
      )
      .subscribe();

    return () => {
      if (balanceSubscription) {
        supabase.removeChannel(balanceSubscription);
      }
      if (rewardSubscription) {
        supabase.removeChannel(rewardSubscription);
      }
    };
  }, [walletAddress, loadBalanceData, loadRewardData]);

  if (loading && !data.lastUpdated) {
    return (
      <div className="min-h-screen bg-background">
        <Navigation />
        <div className="container mx-auto px-4 py-8">
          <div className="flex items-center justify-center min-h-[400px]">
            <div className="text-center space-y-4">
              <div className="animate-spin rounded-full h-8 w-8 border-b-2 border-honey mx-auto"></div>
              <p className="text-muted-foreground">{t('common.loading')}</p>
            </div>
          </div>
        </div>
      </div>
    );
  }

  return (
    <div className="dashboard-container">
      <Navigation />
      
      <div className="dashboard-content">
        {/* 用户资料卡片 */}
        <UserProfile className="mb-6 sm:mb-8" />

        {/* 欢迎信息和刷新按钮 */}
        <div className="welcome-container">
          <div className="text-center sm:text-left mb-4">
            <div className="flex flex-col sm:flex-row sm:items-center sm:justify-between gap-3 sm:gap-4">
              <div className="flex-1">
                <h1 className="welcome-title">
                  {userData?.username ? t('dashboard.welcomeBack', { username: userData.username }) : t('dashboard.welcomeMember')}
                </h1>
                <p className="welcome-subtitle text-sm sm:text-base">
                  {t('dashboard.buildNetwork')}
                </p>
              </div>
              <button
                onClick={handleRefresh}
                disabled={refreshing}
                className="flex items-center justify-center gap-2 px-3 sm:px-4 py-2 bg-honey/10 hover:bg-honey/20 border border-honey/30 rounded-lg sm:rounded-xl text-honey transition-colors disabled:opacity-50 min-h-[44px] text-sm sm:text-sm"
                data-testid="button-refresh"
              >
                <RefreshCw className={`h-4 w-4 ${refreshing ? 'animate-spin' : ''}`} />
                <span className="font-medium">
                  {refreshing ? t('dashboard.refreshing') : t('dashboard.refresh')}
                </span>
              </button>
            </div>
          </div>
          
          {/* 数据状态指示器 */}
          {(loadingState.balance || loadingState.matrix || loadingState.rewards) && (
            <div className="flex items-center gap-2 sm:gap-3 p-3 bg-honey/5 border border-honey/20 rounded-lg mb-4">
              <div className="animate-spin rounded-full h-4 w-4 border-b-2 border-honey flex-shrink-0"></div>
              <span className="text-xs sm:text-sm text-muted-foreground">
                {t('dashboard.loadingData')}
                {loadingState.balance && ` ${t('dashboard.balance')}`}
                {loadingState.matrix && ` ${t('dashboard.network')}`}
                {loadingState.rewards && ` ${t('dashboard.rewards')}`}
              </span>
            </div>
          )}

          {/* 错误状态 */}
          {error && (
            <div className="p-3 sm:p-4 bg-red-50 border border-red-200 rounded-lg mb-4">
              <div className="flex flex-col sm:flex-row sm:items-center gap-2">
                <span className="text-red-600 text-xs sm:text-sm font-medium">{t('dashboard.errors.loadError')}</span>
                <button
                  onClick={handleRefresh}
                  className="text-red-600 hover:text-red-700 text-xs sm:text-sm underline text-left sm:text-right"
                  data-testid="button-retry"
                >
                  {t('dashboard.errors.retry')}
                </button>
              </div>
              <p className="text-red-600 text-xs mt-1 break-words">{error}</p>
            </div>
          )}

          {/* 最后更新时间 */}
          {data.lastUpdated && (
            <p className="text-xs text-muted-foreground mb-4 sm:mb-6 text-center sm:text-left">
              {t('dashboard.lastUpdated')}: {new Date(data.lastUpdated).toLocaleString()}
            </p>
          )}
        </div>

        {/* Premium 主要数据卡片 */}
        <div className="dashboard-grid-2">
          {/* BCC余额卡片 */}
          <PremiumDataCard
            title={t('dashboard.bccBalance')}
            icon={DollarSign}
            iconColor="text-honey"
            gradientFrom="from-honey/20"
            gradientTo="to-orange-500/20"
            data={[
              { value: data.bccBalance.toFixed(2), label: t('dashboard.bccBalance'), color: 'text-honey' },
              { value: data.bccLocked.toFixed(2), label: t('dashboard.bccLocked'), color: 'text-orange-400' }
            ]}
            action={{
              label: t('dashboard.topUp'),
              onClick: () => setLocation('/tokens'),
              icon: Plus,
              testId: 'button-topup'
            }}
          />

          {/* 推荐网络卡片 */}
          <PremiumDataCard
            title={t('dashboard.referralNetwork')}
            icon={Users}
            iconColor="text-blue-400"
            gradientFrom="from-blue-500/20"
            gradientTo="to-purple-500/20"
            data={[
              { value: data.directReferrals.toString(), label: t('dashboard.directReferrals'), color: 'text-blue-400' },
              { value: data.totalTeamSize.toString(), label: t('dashboard.totalTeamSize'), color: 'text-purple-400' }
            ]}
          />
        </div>

        {/* 奖励卡片 */}
        <PremiumDataCard
          title={t('dashboard.rewardCenter')}
          icon={Award}
          iconColor="text-green-400"
          gradientFrom="from-green-500/20"
          gradientTo="to-emerald-500/20"
          data={[
            { value: `$${data.totalRewards.toFixed(2)}`, label: t('dashboard.totalRewards'), color: 'text-green-400' },
            { value: `$${data.claimableRewards.toFixed(2)}`, label: t('dashboard.claimableRewards'), color: 'text-yellow-400' }
          ]}
          className="mb-6 sm:mb-8"
        />

        {/* 推荐链接卡片 */}
        <ReferralLinkCard
          title={t('dashboard.shareReferral')}
          description={t('dashboard.shareDescription')}
          referralLink={`${window.location.origin}/welcome?ref=${walletAddress}`}
          onCopyLink={copyReferralLink}
          copyButtonText={t('dashboard.copyLink')}
          className="mb-6 sm:mb-8"
        />

        {/* 快捷导航 */}
        <div className="dashboard-grid-nav">
          <QuickNavigationCard
            title={t('dashboard.referralNetwork')}
            description={t('dashboard.viewMatrix')}
            icon={Users}
            iconColor="text-blue-400"
            onClick={() => setLocation('/referrals')}
          />
          
          <QuickNavigationCard
            title={t('dashboard.rewardCenter')}
            description={t('dashboard.claimRewards')}
            icon={Award}
            iconColor="text-green-400"
            onClick={() => setLocation('/rewards')}
          />
        </div>

        {/* 底部提示 */}
        <div className="dashboard-footer">
          <p>{t('dashboard.inviteTip')}</p>
        </div>
      </div>
    </div>
  );
}<|MERGE_RESOLUTION|>--- conflicted
+++ resolved
@@ -197,26 +197,20 @@
     try {
       console.log('🏆 Fetching reward data from database for:', walletAddress);
       
-      // 查询奖励统计 - 使用正确的matrix_layer_rewards表
+      // 查询奖励统计 - 使用正确的layer_rewards表
       const { data: rewardData, error: rewardError } = await supabase
-        .from('matrix_layer_rewards')
+        .from('layer_rewards')
         .select(`
           id,
           reward_amount,
-          reward_status,
+          status,
           created_at,
           expires_at,
           claimed_at,
           matrix_layer,
-<<<<<<< HEAD
-          reward_recipient_wallet
+          triggering_member_wallet
         `)
-        .eq('reward_recipient_wallet', walletAddress) // Use correct column name
-=======
-          rewarded_member_wallet
-        `)
-        .ilike('matrix_root_wallet', walletAddress) // Use correct column name
->>>>>>> ab007f85
+        .ilike('reward_recipient_wallet', walletAddress) // Use correct column name
         .order('created_at', { ascending: false });
 
       if (rewardError) {
